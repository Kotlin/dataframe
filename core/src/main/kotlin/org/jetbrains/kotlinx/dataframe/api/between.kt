--- conflicted
+++ resolved
@@ -7,11 +7,7 @@
 
 /**
  * Returns a [DataColumn] of [Boolean] values indicating whether each element
-<<<<<<< HEAD
- * lies between [left] and [right].
-=======
  * in this column lies between [left] and [right].
->>>>>>> f915165a
  *
  * If [includeBoundaries] is `true` (default), values equal to [left] or [right] are also considered in range.
  *
