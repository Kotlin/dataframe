package org.jetbrains.kotlinx.dataframe.impl.api

import org.jetbrains.kotlinx.dataframe.AnyBaseCol
import org.jetbrains.kotlinx.dataframe.AnyFrame
import org.jetbrains.kotlinx.dataframe.AnyRow
import org.jetbrains.kotlinx.dataframe.DataColumn
import org.jetbrains.kotlinx.dataframe.DataFrame
import org.jetbrains.kotlinx.dataframe.DataRow
import org.jetbrains.kotlinx.dataframe.api.CreateDataFrameDsl
import org.jetbrains.kotlinx.dataframe.api.TraversePropertiesDsl
import org.jetbrains.kotlinx.dataframe.api.concat
import org.jetbrains.kotlinx.dataframe.api.dataFrameOf
import org.jetbrains.kotlinx.dataframe.api.toDataFrameFromPairs
import org.jetbrains.kotlinx.dataframe.codeGen.getFieldKind
import org.jetbrains.kotlinx.dataframe.columns.ColumnPath
import org.jetbrains.kotlinx.dataframe.impl.asList
import org.jetbrains.kotlinx.dataframe.impl.columnName
import org.jetbrains.kotlinx.dataframe.impl.emptyPath
import org.jetbrains.kotlinx.dataframe.impl.getListType
import org.jetbrains.kotlinx.dataframe.impl.isArray
import org.jetbrains.kotlinx.dataframe.impl.isGetterLike
import org.jetbrains.kotlinx.dataframe.impl.projectUpTo
import org.jetbrains.kotlinx.dataframe.impl.schema.sortWithConstructor
import java.lang.reflect.InvocationTargetException
import java.lang.reflect.Method
import java.time.temporal.Temporal
import kotlin.reflect.KCallable
import kotlin.reflect.KClass
import kotlin.reflect.KProperty
import kotlin.reflect.KVisibility
import kotlin.reflect.full.isSubclassOf
import kotlin.reflect.full.memberFunctions
import kotlin.reflect.full.memberProperties
import kotlin.reflect.full.primaryConstructor
import kotlin.reflect.full.withNullability
import kotlin.reflect.jvm.isAccessible
import kotlin.reflect.jvm.javaField
import kotlin.reflect.typeOf

private val valueTypes = setOf(
    String::class,
    Boolean::class,
    kotlin.time.Duration::class,
    kotlinx.datetime.LocalDate::class,
    kotlinx.datetime.LocalDateTime::class,
    kotlinx.datetime.Instant::class,
)

internal val KClass<*>.isValueType: Boolean
    get() =
        this in valueTypes ||
            this.isSubclassOf(Number::class) ||
            this.isSubclassOf(Enum::class) ||
            this.isSubclassOf(Temporal::class) ||
            this.isArray

internal class CreateDataFrameDslImpl<T>(
    override val source: Iterable<T>,
    private val clazz: KClass<*>,
    private val prefix: ColumnPath = emptyPath(),
    private val configuration: TraverseConfiguration = TraverseConfiguration(),
) : CreateDataFrameDsl<T>(),
    TraversePropertiesDsl by configuration {

    internal val columns = mutableListOf<Pair<ColumnPath, AnyBaseCol>>()

    override fun add(column: AnyBaseCol, path: ColumnPath?) {
        val col = if (path != null) column.rename(path.last()) else column
        val targetPath = if (path != null) prefix + path else prefix + column.name()
        columns.add(targetPath to col)
    }

    override operator fun String.invoke(builder: CreateDataFrameDsl<T>.() -> Unit) {
        val child = CreateDataFrameDslImpl(source, clazz, prefix + this)
        builder(child)
        columns.addAll(child.columns)
    }

    internal class TraverseConfiguration : TraversePropertiesDsl {

        val excludeProperties = mutableSetOf<KCallable<*>>()

        val excludeClasses = mutableSetOf<KClass<*>>()

        val preserveClasses = mutableSetOf<KClass<*>>()

        val preserveProperties = mutableSetOf<KCallable<*>>()

        fun clone(): TraverseConfiguration =
            TraverseConfiguration().also {
                it.excludeClasses.addAll(excludeClasses)
                it.excludeProperties.addAll(excludeProperties)
                it.preserveProperties.addAll(preserveProperties)
                it.preserveClasses.addAll(preserveClasses)
            }

        override fun exclude(vararg properties: KCallable<*>) {
            for (prop in properties) {
                require(prop.isGetterLike()) {
                    "${prop.name} is not a property or getter-like function. Only those are traversed and can be excluded."
                }
            }
            excludeProperties.addAll(properties)
        }

        override fun exclude(vararg classes: KClass<*>) {
            excludeClasses.addAll(classes)
        }

        override fun preserve(vararg classes: KClass<*>) {
            preserveClasses.addAll(classes)
        }

        override fun preserve(vararg properties: KCallable<*>) {
            for (prop in properties) {
                require(prop.isGetterLike()) {
                    "${prop.name} is not a property or getter-like function. Only those are traversed and can be preserved."
                }
            }
            preserveProperties.addAll(properties)
        }
    }

    override fun properties(vararg roots: KCallable<*>, maxDepth: Int, body: (TraversePropertiesDsl.() -> Unit)?) {
        for (prop in roots) {
            require(prop.isGetterLike()) {
                "${prop.name} is not a property or getter-like function. Only those are traversed and can be added as roots."
            }
        }

        val dsl = configuration.clone()
        if (body != null) {
            body(dsl)
        }
        val df = convertToDataFrame(
            data = source,
            clazz = clazz,
            roots = roots.toList(),
            excludes = dsl.excludeProperties,
            preserveClasses = dsl.preserveClasses,
            preserveProperties = dsl.preserveProperties,
            maxDepth = maxDepth,
        )
        df.columns().forEach {
            add(it)
        }
    }
}

@PublishedApi
internal fun <T> Iterable<T>.createDataFrameImpl(
    clazz: KClass<*>,
    body: CreateDataFrameDslImpl<T>.() -> Unit,
): DataFrame<T> {
    val builder = CreateDataFrameDslImpl(this, clazz)
    builder.body()
    return builder.columns.toDataFrameFromPairs()
}

@PublishedApi
internal fun convertToDataFrame(
    data: Iterable<*>,
    clazz: KClass<*>,
    roots: List<KCallable<*>>,
    excludes: Set<KCallable<*>>,
    preserveClasses: Set<KClass<*>>,
    preserveProperties: Set<KCallable<*>>,
    maxDepth: Int,
): AnyFrame {
    val properties: List<KCallable<*>> = roots
        .ifEmpty {
            clazz.memberProperties
                .filter { it.visibility == KVisibility.PUBLIC }
        }
        // fall back to getter functions for pojo-like classes if no member properties were found
        .ifEmpty {
            clazz.memberFunctions
                .filter { it.visibility == KVisibility.PUBLIC && it.isGetterLike() }
        }
        // sort properties by order in constructor
        .sortWithConstructor(clazz)

    val columns = properties.mapNotNull {
        val property = it
        if (excludes.contains(property)) return@mapNotNull null

        class ValueClassConverter(val unbox: Method, val box: Method)

        val valueClassConverter = (it.returnType.classifier as? KClass<*>)?.let { kClass ->
            if (!kClass.isValue) return@let null

            val constructor = requireNotNull(kClass.primaryConstructor) {
                "value class $kClass is expected to have primary constructor, but couldn't obtain it"
            }
            val parameter = constructor.parameters.singleOrNull()
                ?: error(
                    "conversion of value class $kClass with multiple parameters in constructor is not yet supported",
                )
            // there's no need to unwrap if underlying field is nullable
            if (parameter.type.isMarkedNullable) return@let null
            // box and unbox impl methods are part of binary API of value classes
            // https://youtrack.jetbrains.com/issue/KT-50518/Boxing-Unboxing-methods-for-JvmInline-value-classes-should-be-public-accessible
            val unbox = kClass.java.getMethod("unbox-impl")
            val box = kClass.java.methods.single { it.name == "box-impl" }
            val valueClassConverter = ValueClassConverter(unbox, box)
            valueClassConverter
        }
        (property as? KProperty<*>)?.javaField?.isAccessible = true
        property.isAccessible = true

        var nullable = false
        var hasExceptions = false
        val values = data.map { obj ->
            if (obj == null) {
                nullable = true
                null
            } else {
                val value = try {
                    val value = it.call(obj)
                    /*
                     * here we do what compiler does
                     * @see org.jetbrains.kotlinx.dataframe.api.CreateDataFrameTests.testKPropertyGetLibrary
                     */
                    if (valueClassConverter != null) {
                        val var1 = value?.let {
                            valueClassConverter.unbox.invoke(it)
                        }
                        var1?.let { valueClassConverter.box.invoke(null, var1) }
                    } else {
                        value
                    }
                } catch (e: InvocationTargetException) {
                    hasExceptions = true
                    e.targetException
                } catch (e: Throwable) {
                    hasExceptions = true
                    e
                }
                if (value == null) nullable = true
                value
            }
        }

        val returnType = property.returnType.let { type ->
            if (type.classifier is KClass<*>) {
                type
            } else {
                typeOf<Any>()
            }
        }
        val kClass = returnType.classifier as KClass<*>
        val fieldKind = returnType.getFieldKind()

        val shouldCreateValueCol = (
            maxDepth <= 0 &&
<<<<<<< HEAD
                !returnType.shouldBeConvertedToFrameColumn() &&
                !returnType.shouldBeConvertedToColumnGroup()
        ) ||
=======
                !fieldKind.shouldBeConvertedToFrameColumn &&
                !fieldKind.shouldBeConvertedToColumnGroup
            ) ||
>>>>>>> 0896fa50
            kClass == Any::class ||
            kClass in preserveClasses ||
            property in preserveProperties ||
            kClass.isValueType

        val shouldCreateFrameCol = kClass == DataFrame::class && !nullable
        val shouldCreateColumnGroup = kClass == DataRow::class

        when {
            hasExceptions -> DataColumn.createWithTypeInference(it.columnName, values, nullable)

            shouldCreateValueCol ->
                DataColumn.createValueColumn(
                    name = it.columnName,
                    values = values,
                    type = returnType.withNullability(nullable),
                )

            shouldCreateFrameCol ->
                DataColumn.createFrameColumn(
                    name = it.columnName,
                    groups = values as List<AnyFrame>,
                )

            shouldCreateColumnGroup ->
                DataColumn.createColumnGroup(
                    name = it.columnName,
                    df = (values as List<AnyRow>).concat(),
                )

            kClass.isSubclassOf(Iterable::class) ->
                when (val elementType = returnType.projectUpTo(Iterable::class).arguments.firstOrNull()?.type) {
                    null ->
                        DataColumn.createValueColumn(
                            name = it.columnName,
                            values = values,
                            type = returnType.withNullability(nullable),
                        )

                    else -> {
                        val elementClass = elementType.classifier as? KClass<*>
                        when {
                            elementClass == null -> {
                                val listValues = values.map {
                                    (it as? Iterable<*>)?.asList()
                                }

                                DataColumn.createWithTypeInference(it.columnName, listValues)
                            }

                            elementClass.isValueType -> {
                                val listType = getListType(elementType).withNullability(nullable)
                                val listValues = values.map {
                                    (it as? Iterable<*>)?.asList()
                                }
                                DataColumn.createValueColumn(it.columnName, listValues, listType)
                            }

                            else -> {
                                val frames = values.map {
                                    if (it == null) {
                                        DataFrame.empty()
                                    } else {
                                        require(it is Iterable<*>)
                                        convertToDataFrame(
                                            data = it,
                                            clazz = elementClass,
                                            roots = emptyList(),
                                            excludes = excludes,
                                            preserveClasses = preserveClasses,
                                            preserveProperties = preserveProperties,
                                            maxDepth = maxDepth - 1,
                                        )
                                    }
                                }
                                DataColumn.createFrameColumn(it.columnName, frames)
                            }
                        }
                    }
                }

            else -> {
                val df = convertToDataFrame(
                    data = values,
                    clazz = kClass,
                    roots = emptyList(),
                    excludes = excludes,
                    preserveClasses = preserveClasses,
                    preserveProperties = preserveProperties,
                    maxDepth = maxDepth - 1,
                )
                DataColumn.createColumnGroup(name = it.columnName, df = df)
            }
        }
    }
    return if (columns.isEmpty()) {
        DataFrame.empty(data.count())
    } else {
        dataFrameOf(columns)
    }
}<|MERGE_RESOLUTION|>--- conflicted
+++ resolved
@@ -58,9 +58,8 @@
     override val source: Iterable<T>,
     private val clazz: KClass<*>,
     private val prefix: ColumnPath = emptyPath(),
-    private val configuration: TraverseConfiguration = TraverseConfiguration(),
-) : CreateDataFrameDsl<T>(),
-    TraversePropertiesDsl by configuration {
+    private val configuration: TraverseConfiguration = TraverseConfiguration()
+) : CreateDataFrameDsl<T>(), TraversePropertiesDsl by configuration {
 
     internal val columns = mutableListOf<Pair<ColumnPath, AnyBaseCol>>()
 
@@ -86,13 +85,12 @@
 
         val preserveProperties = mutableSetOf<KCallable<*>>()
 
-        fun clone(): TraverseConfiguration =
-            TraverseConfiguration().also {
-                it.excludeClasses.addAll(excludeClasses)
-                it.excludeProperties.addAll(excludeProperties)
-                it.preserveProperties.addAll(preserveProperties)
-                it.preserveClasses.addAll(preserveClasses)
-            }
+        fun clone(): TraverseConfiguration = TraverseConfiguration().also {
+            it.excludeClasses.addAll(excludeClasses)
+            it.excludeProperties.addAll(excludeProperties)
+            it.preserveProperties.addAll(preserveProperties)
+            it.preserveClasses.addAll(preserveClasses)
+        }
 
         override fun exclude(vararg properties: KCallable<*>) {
             for (prop in properties) {
@@ -172,11 +170,13 @@
             clazz.memberProperties
                 .filter { it.visibility == KVisibility.PUBLIC }
         }
+
         // fall back to getter functions for pojo-like classes if no member properties were found
         .ifEmpty {
             clazz.memberFunctions
                 .filter { it.visibility == KVisibility.PUBLIC && it.isGetterLike() }
         }
+
         // sort properties by order in constructor
         .sortWithConstructor(clazz)
 
@@ -193,9 +193,7 @@
                 "value class $kClass is expected to have primary constructor, but couldn't obtain it"
             }
             val parameter = constructor.parameters.singleOrNull()
-                ?: error(
-                    "conversion of value class $kClass with multiple parameters in constructor is not yet supported",
-                )
+                ?: error("conversion of value class $kClass with multiple parameters in constructor is not yet supported")
             // there's no need to unwrap if underlying field is nullable
             if (parameter.type.isMarkedNullable) return@let null
             // box and unbox impl methods are part of binary API of value classes
@@ -217,7 +215,7 @@
             } else {
                 val value = try {
                     val value = it.call(obj)
-                    /*
+                    /**
                      * here we do what compiler does
                      * @see org.jetbrains.kotlinx.dataframe.api.CreateDataFrameTests.testKPropertyGetLibrary
                      */
@@ -253,15 +251,9 @@
 
         val shouldCreateValueCol = (
             maxDepth <= 0 &&
-<<<<<<< HEAD
-                !returnType.shouldBeConvertedToFrameColumn() &&
-                !returnType.shouldBeConvertedToColumnGroup()
-        ) ||
-=======
                 !fieldKind.shouldBeConvertedToFrameColumn &&
                 !fieldKind.shouldBeConvertedToColumnGroup
             ) ||
->>>>>>> 0896fa50
             kClass == Any::class ||
             kClass in preserveClasses ||
             property in preserveProperties ||
@@ -283,7 +275,7 @@
             shouldCreateFrameCol ->
                 DataColumn.createFrameColumn(
                     name = it.columnName,
-                    groups = values as List<AnyFrame>,
+                    groups = values as List<AnyFrame>
                 )
 
             shouldCreateColumnGroup ->
