package org.jetbrains.kotlinx.dataframe.api

import org.jetbrains.kotlinx.dataframe.DataColumn
import org.jetbrains.kotlinx.dataframe.DataFrame
import org.jetbrains.kotlinx.dataframe.annotations.Interpretable
import org.jetbrains.kotlinx.dataframe.api.AndColumnsSelectionDsl.Grammar
import org.jetbrains.kotlinx.dataframe.api.AndColumnsSelectionDsl.Grammar.InfixName
import org.jetbrains.kotlinx.dataframe.api.AndColumnsSelectionDsl.Grammar.Name
import org.jetbrains.kotlinx.dataframe.columns.ColumnPath
import org.jetbrains.kotlinx.dataframe.columns.ColumnReference
import org.jetbrains.kotlinx.dataframe.columns.ColumnSet
import org.jetbrains.kotlinx.dataframe.columns.ColumnsResolver
import org.jetbrains.kotlinx.dataframe.columns.SingleColumn
import org.jetbrains.kotlinx.dataframe.documentation.AccessApiLink
import org.jetbrains.kotlinx.dataframe.documentation.DoubleIndent
import org.jetbrains.kotlinx.dataframe.documentation.DslGrammarTemplateColumnsSelectionDsl.DslGrammarTemplate
import org.jetbrains.kotlinx.dataframe.documentation.Indent
import org.jetbrains.kotlinx.dataframe.documentation.LineBreak
import org.jetbrains.kotlinx.dataframe.impl.columns.ColumnsList
import kotlin.reflect.KProperty

// region ColumnsSelectionDsl

/**
 * ## And {@include [ColumnsSelectionDslLink]}
 *
 * See [Grammar] for all functions in this interface.
 */
public interface AndColumnsSelectionDsl {

    /**
     * ## And Operator Grammar
     *
     * @include [DslGrammarTemplate]
     * {@set [DslGrammarTemplate.DefinitionsArg]
     *  {@include [DslGrammarTemplate.ColumnSetDef]}
     *  {@include [LineBreak]}
     *  {@include [DslGrammarTemplate.ColumnGroupDef]}
     *  {@include [LineBreak]}
     *  {@include [DslGrammarTemplate.ColumnDef]}
     *  {@include [LineBreak]}
     *  {@include [DslGrammarTemplate.ColumnOrColumnSetDef]}
     * }
     *
     * {@set [DslGrammarTemplate.PlainDslFunctionsArg]
     *  {@include [DslGrammarTemplate.ColumnOrColumnSetRef]}` `{@include [InfixName]}`  [  `**`{`**`  ]  `{@include [DslGrammarTemplate.ColumnOrColumnSetRef]}`  [  `**`\}`**` ]`
     *
     *  `| `{@include [DslGrammarTemplate.ColumnOrColumnSetRef]}{@include [Name]}**` (`**`|`**`{ `**{@include [DslGrammarTemplate.ColumnOrColumnSetRef]}**` \}`**`|`**`)`**
     * }
     *
     * {@set [DslGrammarTemplate.ColumnSetFunctionsArg]
     *  {@include [Indent]}{@include [Name]}**` (`**`|`**`{ `**{@include [DslGrammarTemplate.ColumnOrColumnSetRef]}**` \}`**`|`**`)`**
     * }
     *
     * {@set [DslGrammarTemplate.ColumnGroupFunctionsArg]
     *  {@include [Indent]}{@include [Name]}**` (`**`|`**`{ `**{@include [DslGrammarTemplate.ColumnOrColumnSetRef]}**` \}`**`|`**`)`**
     * }
     */
    public interface Grammar {

        /** [**`and`**][ColumnsSelectionDsl.and] */
        public interface InfixName

        /** __`.`__[**`and`**][ColumnsSelectionDsl.and] */
        public interface Name
    }

    /**
     * ## And Operator
     * The [and] operator allows you to combine selections of columns or simply select multiple columns at once.
     *
     * You can even mix and match any {@include [AccessApiLink]}!
     *
     * ### Check out: [Grammar]
     *
     * #### Examples:
     *
     * `df.`[`groupBy`][DataFrame.groupBy]`  { "colA"  `[`and`][String.and]` colB }`
     *
     * `df.`[`select`][DataFrame.select]` {`
     *
     * {@include [Indent]}[`colsOf`][SingleColumn.colsOf]`<`[`String`][String]`>() `[`and`][ColumnSet.and]` {`
     *
     * {@include [DoubleIndent]}[`colsAtAnyDepth`][ColumnsSelectionDsl.colsAtAnyDepth]`  { "price"  `[`in`][String.contains]` it.`[`name`][DataColumn.name]` }`
     *
     * {@include [Indent]}`}`
     *
     * `}`
     *
     * `df.`[`select`][DataFrame.select]`  { "colC"  `[`and`][String.and]`  Type::colB  `[`and`][KProperty.and]`  "pathTo"["colC"]  `[`and`][ColumnPath.and]` colD }`
     *
     * #### Example for this overload:
     *
     * {@get [CommonAndDocs.ExampleArg]}
     *
     * @return A [ColumnSet] that contains all the columns from the [ColumnsResolvers][ColumnsResolver] on the left
     *   and right side of the [and] operator.
     */
    private interface CommonAndDocs {

        interface ExampleArg
    }

    // region ColumnsResolver

    /**
     * @include [CommonAndDocs]
     * @set [CommonAndDocs.ExampleArg]
     *
     * `df.`[select][DataFrame.select]`  {  `[`cols`][ColumnsSelectionDsl.cols]`  { ... }  `[`and`][ColumnsResolver.and]` `<code>{@get [ColumnsResolverAndDocs.Argument]}</code>` }`
     */
    private interface ColumnsResolverAndDocs {

        interface Argument
    }

<<<<<<< HEAD
    /** @include [ColumnsResolverAndDocs] {@set [ColumnsResolverAndDocs.Argument] [colsOf][SingleColumn.colsOf]`<`[Int][Int]`>()} */
    @Interpretable("And0")
=======
    /** @include [ColumnsResolverAndDocs] {@set [ColumnsResolverAndDocs.Argument] [`colsOf`][SingleColumn.colsOf]`<`[`Int`][Int]`>()`} */
>>>>>>> 7a219dcf
    public infix fun <C> ColumnsResolver<C>.and(other: ColumnsResolver<C>): ColumnSet<C> = ColumnsList(this, other)

    /** @include [ColumnsResolverAndDocs] {@set [ColumnsResolverAndDocs.Argument] `{ colA `[`/`][DataColumn.div]`  2.0  `[`named`][ColumnReference.named]` "half colA" \}`} */
    public infix fun <C> ColumnsResolver<C>.and(other: () -> ColumnsResolver<C>): ColumnSet<C> = this and other()

    /** @include [ColumnsResolverAndDocs] {@set [ColumnsResolverAndDocs.Argument] `"colB"`} */
    public infix fun <C> ColumnsResolver<C>.and(other: String): ColumnSet<*> = this and other.toColumnAccessor()

    /** @include [ColumnsResolverAndDocs] {@set [ColumnsResolverAndDocs.Argument] `Type::colB`} */
    public infix fun <C> ColumnsResolver<C>.and(other: KProperty<C>): ColumnSet<C> = this and other.toColumnAccessor()

    // endregion

    // region String

    /**
     * @include [CommonAndDocs]
     * @set [CommonAndDocs.ExampleArg]
     *
     * `df.`[select][DataFrame.select]`  { "colA"  `[`and`][String.and]` `<code>{@get [StringAndDocs.Argument]}</code>` }`
     */
    private interface StringAndDocs {

        interface Argument
    }

    /** @include [StringAndDocs] {@set [StringAndDocs.Argument] [`colsOf`][SingleColumn.colsOf]`<`[`Int`][Int]`>()`} */
    public infix fun <C> String.and(other: ColumnsResolver<C>): ColumnSet<*> = toColumnAccessor() and other

    /** @include [StringAndDocs] {@set [StringAndDocs.Argument] `{ colA `[`/`][DataColumn.div]`  2.0  `[`named`][ColumnReference.named]` "half colA" \}`} */
    public infix fun <C> String.and(other: () -> ColumnsResolver<C>): ColumnSet<*> = toColumnAccessor() and other()

    /** @include [StringAndDocs] {@set [StringAndDocs.Argument] `"colB"`} */
    public infix fun String.and(other: String): ColumnSet<*> = toColumnAccessor() and other.toColumnAccessor()

    /** @include [StringAndDocs] {@set [StringAndDocs.Argument] `Type::colB`} */
    public infix fun <C> String.and(other: KProperty<C>): ColumnSet<*> = toColumnAccessor() and other

    // endregion

    // region KProperty

    /**
     * @include [CommonAndDocs]
     * @set [CommonAndDocs.ExampleArg]
     *
     * `df.`[select][DataFrame.select]`  { Type::colA  `[`and`][KProperty.and]` `<code>{@get [KPropertyAndDocs.Argument]}</code>` }`
     */
    private interface KPropertyAndDocs {

        interface Argument
    }

    /** @include [KPropertyAndDocs] {@set [KPropertyAndDocs.Argument] [`colsOf`][SingleColumn.colsOf]`<`[`Int`][Int]`>()`} */
    public infix fun <C> KProperty<C>.and(other: ColumnsResolver<C>): ColumnSet<C> = toColumnAccessor() and other

    /** @include [KPropertyAndDocs] {@set [KPropertyAndDocs.Argument] `{ colA `[/][DataColumn.div]`  2.0  `[`named`][ColumnReference.named]` "half colA" \}`} */
    public infix fun <C> KProperty<C>.and(other: () -> ColumnsResolver<C>): ColumnSet<C> =
        toColumnAccessor() and other()

    /** @include [KPropertyAndDocs] {@set [KPropertyAndDocs.Argument] `"colB"`} */
    public infix fun <C> KProperty<C>.and(other: String): ColumnSet<*> = toColumnAccessor() and other

    /** @include [KPropertyAndDocs] {@set [KPropertyAndDocs.Argument] `Type::colB`} */
    public infix fun <C> KProperty<C>.and(other: KProperty<C>): ColumnSet<C> =
        toColumnAccessor() and other.toColumnAccessor()

    // endregion
}

// endregion<|MERGE_RESOLUTION|>--- conflicted
+++ resolved
@@ -114,12 +114,8 @@
         interface Argument
     }
 
-<<<<<<< HEAD
-    /** @include [ColumnsResolverAndDocs] {@set [ColumnsResolverAndDocs.Argument] [colsOf][SingleColumn.colsOf]`<`[Int][Int]`>()} */
+    /** @include [ColumnsResolverAndDocs] {@set [ColumnsResolverAndDocs.Argument] [`colsOf`][SingleColumn.colsOf]`<`[`Int`][Int]`>()`} */
     @Interpretable("And0")
-=======
-    /** @include [ColumnsResolverAndDocs] {@set [ColumnsResolverAndDocs.Argument] [`colsOf`][SingleColumn.colsOf]`<`[`Int`][Int]`>()`} */
->>>>>>> 7a219dcf
     public infix fun <C> ColumnsResolver<C>.and(other: ColumnsResolver<C>): ColumnSet<C> = ColumnsList(this, other)
 
     /** @include [ColumnsResolverAndDocs] {@set [ColumnsResolverAndDocs.Argument] `{ colA `[`/`][DataColumn.div]`  2.0  `[`named`][ColumnReference.named]` "half colA" \}`} */
