--- conflicted
+++ resolved
@@ -112,15 +112,9 @@
      *
      * `df.`[select][DataFrame.select]`  {  `[frameCols][ColumnsSelectionDsl.frameCols]` { it.`[name][ColumnReference.name]`.`[startsWith][String.startsWith]`("my") } }`
      */
-<<<<<<< HEAD
-    public fun ColumnSet<*>.frameCols(
-        filter: Predicate<FrameColumn<*>> = { true },
-    ): TransformableColumnSet<DataFrame<*>> = frameColumnsInternal(filter)
-=======
     @Interpretable("FrameCols0")
     public fun ColumnSet<*>.frameCols(filter: Predicate<FrameColumn<*>> = { true }): TransformableColumnSet<DataFrame<*>> =
         frameColumnsInternal(filter)
->>>>>>> 0896fa50
 
     /**
      * @include [CommonFrameColsDocs]
@@ -130,9 +124,8 @@
      *
      * `df.`[select][DataFrame.select]`  {  `[frameCols][ColumnsSelectionDsl.frameCols]` { it.`[name][ColumnReference.name]`.`[startsWith][String.startsWith]`("my") } }`
      */
-    public fun ColumnsSelectionDsl<*>.frameCols(
-        filter: Predicate<FrameColumn<*>> = { true },
-    ): TransformableColumnSet<DataFrame<*>> = asSingleColumn().frameColumnsInternal(filter)
+    public fun ColumnsSelectionDsl<*>.frameCols(filter: Predicate<FrameColumn<*>> = { true }): TransformableColumnSet<DataFrame<*>> =
+        asSingleColumn().frameColumnsInternal(filter)
 
     /**
      * @include [CommonFrameColsDocs]
@@ -142,9 +135,8 @@
      *
      * `df.`[select][DataFrame.select]` { myColGroup.`[frameCols][SingleColumn.frameCols]` { it.`[name][ColumnReference.name]`.`[startsWith][String.startsWith]`("my") } }`
      */
-    public fun SingleColumn<DataRow<*>>.frameCols(
-        filter: Predicate<FrameColumn<*>> = { true },
-    ): TransformableColumnSet<DataFrame<*>> = this.ensureIsColumnGroup().frameColumnsInternal(filter)
+    public fun SingleColumn<DataRow<*>>.frameCols(filter: Predicate<FrameColumn<*>> = { true }): TransformableColumnSet<DataFrame<*>> =
+        this.ensureIsColumnGroup().frameColumnsInternal(filter)
 
     /**
      * @include [CommonFrameColsDocs]
@@ -167,9 +159,8 @@
      *
      * `df.`[select][DataFrame.select]` { DataSchemaType::myColGroup.`[frameCols][KProperty.frameCols]`() }`
      */
-    public fun KProperty<*>.frameCols(
-        filter: Predicate<FrameColumn<*>> = { true },
-    ): TransformableColumnSet<DataFrame<*>> = columnGroup(this).frameCols(filter)
+    public fun KProperty<*>.frameCols(filter: Predicate<FrameColumn<*>> = { true }): TransformableColumnSet<DataFrame<*>> =
+        columnGroup(this).frameCols(filter)
 
     /**
      * @include [CommonFrameColsDocs]
@@ -177,9 +168,8 @@
      *
      * `df.`[select][DataFrame.select]` { "pathTo"["myGroupCol"].`[frameCols][ColumnPath.frameCols]`() }`
      */
-    public fun ColumnPath.frameCols(
-        filter: Predicate<FrameColumn<*>> = { true },
-    ): TransformableColumnSet<DataFrame<*>> = columnGroup(this).frameCols(filter)
+    public fun ColumnPath.frameCols(filter: Predicate<FrameColumn<*>> = { true }): TransformableColumnSet<DataFrame<*>> =
+        columnGroup(this).frameCols(filter)
 }
 
 /**
@@ -189,9 +179,7 @@
  * @return A [TransformableColumnSet] containing the frame columns that satisfy the filter.
  */
 @Suppress("UNCHECKED_CAST")
-internal fun ColumnsResolver<*>.frameColumnsInternal(
-    filter: (FrameColumn<*>) -> Boolean,
-): TransformableColumnSet<AnyFrame> =
+internal fun ColumnsResolver<*>.frameColumnsInternal(filter: (FrameColumn<*>) -> Boolean): TransformableColumnSet<AnyFrame> =
     colsInternal { it.isFrameColumn() && filter(it.asFrameColumn()) } as TransformableColumnSet<AnyFrame>
 
 // endregion