package org.jetbrains.kotlinx.dataframe.codeGen

import org.jetbrains.kotlinx.dataframe.columns.ColumnKind
import org.jetbrains.kotlinx.dataframe.impl.codeGen.needsQuoting
import org.jetbrains.kotlinx.dataframe.schema.ColumnSchema

public sealed interface FieldType {
<<<<<<< HEAD
    public class ValueFieldType(public val typeFqName: String) : FieldType

    public class FrameFieldType(public val markerName: String, public val nullable: Boolean) : FieldType

    public class GroupFieldType(public val markerName: String) : FieldType
=======
    public data class ValueFieldType(public val typeFqName: String) : FieldType
    public data class FrameFieldType(
        public val markerName: String,
        public val nullable: Boolean,
        public val renderAsList: Boolean
    ) : FieldType
    public data class GroupFieldType(public val markerName: String, public val renderAsObject: Boolean) : FieldType
>>>>>>> 0896fa50
}

/**
 * Returns whether the column type ends with `?` or not.
 * NOTE: for [FieldType.FrameFieldType], the `nullable` property indicates the nullability of the frame itself, not the type of the column.
 */
public fun FieldType.isNullable(): Boolean =
    when (this) {
        is FieldType.FrameFieldType -> markerName.endsWith("?") || markerName == "*"
        is FieldType.GroupFieldType -> markerName.endsWith("?") || markerName == "*"
        is FieldType.ValueFieldType -> typeFqName.endsWith("?") || typeFqName == "*"
    }

/**
 * Returns whether the column type doesn't end with `?` or whether it does.
 * NOTE: for [FieldType.FrameFieldType], the `nullable` property indicates the nullability of the frame itself, not the type of the column.
 */
public fun FieldType.isNotNullable(): Boolean = !isNullable()

private fun String.toNullable() = if (this.last() == '?' || this == "*") this else "$this?"

/**
 * Returns a new fieldType with the same type but with nullability in the column type.
 * NOTE: for [FieldType.FrameFieldType], the `nullable` property indicates the nullability of the frame itself, not the type of the column.
 */
public fun FieldType.toNullable(): FieldType =
    if (isNotNullable()) {
        when (this) {
            is FieldType.FrameFieldType -> FieldType.FrameFieldType(markerName.toNullable(), nullable, renderAsList)
            is FieldType.GroupFieldType -> FieldType.GroupFieldType(markerName.toNullable(), renderAsObject)
            is FieldType.ValueFieldType -> FieldType.ValueFieldType(typeFqName.toNullable())
        }
    } else {
        this
    }

/**
 * Returns a new fieldType with the same type but with nullability disabled in the column type.
 * NOTE: for [FieldType.FrameFieldType], the `nullable` property indicates the nullability of the frame itself, not the type of the column.
 */
public fun FieldType.toNotNullable(): FieldType =
    if (isNullable()) {
        when (this) {
            is FieldType.FrameFieldType -> FieldType.FrameFieldType(
                markerName = markerName.let {
                    if (it == "*") {
                        "Any"
                    } else {
                        it.removeSuffix("?")
                    }
                },
                nullable = nullable,
                renderAsList
            )

            is FieldType.GroupFieldType -> FieldType.GroupFieldType(
                markerName = markerName.let {
                    if (it == "*") {
                        "Any"
                    } else {
                        it.removeSuffix("?")
                    }
                },
                renderAsObject
            )

            is FieldType.ValueFieldType -> FieldType.ValueFieldType(
                typeFqName = typeFqName.let {
                    if (it == "*") {
                        "Any"
                    } else {
                        it.removeSuffix("?")
                    }
                },
            )
        }
    } else {
        this
    }

public val FieldType.name: String
    get() = when (this) {
        is FieldType.FrameFieldType -> markerName
        is FieldType.GroupFieldType -> markerName
        is FieldType.ValueFieldType -> typeFqName
    }

public class ValidFieldName private constructor(private val identifier: String, public val needsQuote: Boolean) {
    public val unquoted: String get() = identifier
    public val quotedIfNeeded: String get() = if (needsQuote) "`$identifier`" else identifier

    public operator fun plus(other: ValidFieldName): ValidFieldName =
        ValidFieldName(identifier = identifier + other.identifier, needsQuote = needsQuote || other.needsQuote)

    override fun toString(): String {
        return identifier
    }

    public companion object {
        public fun of(name: String): ValidFieldName {
            val needsQuote = name.needsQuoting()
            var result = name
            if (needsQuote) {
                result = name
                    .replace("<", "{")
                    .replace(">", "}")
                    .replace("::", " - ")
                    .replace(": ", " - ")
                    .replace(":", " - ")
                    .replace(".", " ")
                    .replace("/", "-")
                    .replace("[", "{")
                    .replace("]", "}")
                    .replace("`", "'")
                    .replace(";", " ")
                    .replace("\\", " ")
            }

            return ValidFieldName(result, needsQuote)
        }
    }
}

public interface BaseField {
    public val fieldName: ValidFieldName
    public val columnName: String
    public val fieldType: FieldType
}

public fun BaseField.toNullable(): BaseField =
    if (fieldType.isNullable()) {
        this
    } else {
        object : BaseField {
            override val fieldName: ValidFieldName = this@toNullable.fieldName
            override val columnName: String = this@toNullable.columnName
            override val fieldType: FieldType = this@toNullable.fieldType.toNullable()
        }
    }

public fun BaseField.toNotNullable(): BaseField =
    if (fieldType.isNotNullable()) {
        this
    } else {
        object : BaseField {
            override val fieldName: ValidFieldName = this@toNotNullable.fieldName
            override val columnName: String = this@toNotNullable.columnName
            override val fieldType: FieldType = this@toNotNullable.fieldType.toNotNullable()
        }
    }

public data class GeneratedField(
    override val fieldName: ValidFieldName,
    override val columnName: String,
    val overrides: Boolean,
    val columnSchema: ColumnSchema,
    override val fieldType: FieldType,
) : BaseField {
    val columnKind: ColumnKind get() = columnSchema.kind
}<|MERGE_RESOLUTION|>--- conflicted
+++ resolved
@@ -5,13 +5,6 @@
 import org.jetbrains.kotlinx.dataframe.schema.ColumnSchema
 
 public sealed interface FieldType {
-<<<<<<< HEAD
-    public class ValueFieldType(public val typeFqName: String) : FieldType
-
-    public class FrameFieldType(public val markerName: String, public val nullable: Boolean) : FieldType
-
-    public class GroupFieldType(public val markerName: String) : FieldType
-=======
     public data class ValueFieldType(public val typeFqName: String) : FieldType
     public data class FrameFieldType(
         public val markerName: String,
@@ -19,7 +12,6 @@
         public val renderAsList: Boolean
     ) : FieldType
     public data class GroupFieldType(public val markerName: String, public val renderAsObject: Boolean) : FieldType
->>>>>>> 0896fa50
 }
 
 /**
@@ -52,9 +44,7 @@
             is FieldType.GroupFieldType -> FieldType.GroupFieldType(markerName.toNullable(), renderAsObject)
             is FieldType.ValueFieldType -> FieldType.ValueFieldType(typeFqName.toNullable())
         }
-    } else {
-        this
-    }
+    } else this
 
 /**
  * Returns a new fieldType with the same type but with nullability disabled in the column type.
@@ -65,11 +55,8 @@
         when (this) {
             is FieldType.FrameFieldType -> FieldType.FrameFieldType(
                 markerName = markerName.let {
-                    if (it == "*") {
-                        "Any"
-                    } else {
-                        it.removeSuffix("?")
-                    }
+                    if (it == "*") "Any"
+                    else it.removeSuffix("?")
                 },
                 nullable = nullable,
                 renderAsList
@@ -77,28 +64,20 @@
 
             is FieldType.GroupFieldType -> FieldType.GroupFieldType(
                 markerName = markerName.let {
-                    if (it == "*") {
-                        "Any"
-                    } else {
-                        it.removeSuffix("?")
-                    }
+                    if (it == "*") "Any"
+                    else it.removeSuffix("?")
                 },
                 renderAsObject
             )
 
             is FieldType.ValueFieldType -> FieldType.ValueFieldType(
                 typeFqName = typeFqName.let {
-                    if (it == "*") {
-                        "Any"
-                    } else {
-                        it.removeSuffix("?")
-                    }
+                    if (it == "*") "Any"
+                    else it.removeSuffix("?")
                 },
             )
         }
-    } else {
-        this
-    }
+    } else this
 
 public val FieldType.name: String
     get() = when (this) {
@@ -111,8 +90,9 @@
     public val unquoted: String get() = identifier
     public val quotedIfNeeded: String get() = if (needsQuote) "`$identifier`" else identifier
 
-    public operator fun plus(other: ValidFieldName): ValidFieldName =
-        ValidFieldName(identifier = identifier + other.identifier, needsQuote = needsQuote || other.needsQuote)
+    public operator fun plus(other: ValidFieldName): ValidFieldName {
+        return ValidFieldName(identifier = identifier + other.identifier, needsQuote = needsQuote || other.needsQuote)
+    }
 
     override fun toString(): String {
         return identifier
@@ -123,8 +103,7 @@
             val needsQuote = name.needsQuoting()
             var result = name
             if (needsQuote) {
-                result = name
-                    .replace("<", "{")
+                result = name.replace("<", "{")
                     .replace(">", "}")
                     .replace("::", " - ")
                     .replace(": ", " - ")
@@ -150,25 +129,19 @@
 }
 
 public fun BaseField.toNullable(): BaseField =
-    if (fieldType.isNullable()) {
-        this
-    } else {
-        object : BaseField {
-            override val fieldName: ValidFieldName = this@toNullable.fieldName
-            override val columnName: String = this@toNullable.columnName
-            override val fieldType: FieldType = this@toNullable.fieldType.toNullable()
-        }
+    if (fieldType.isNullable()) this
+    else object : BaseField {
+        override val fieldName: ValidFieldName = this@toNullable.fieldName
+        override val columnName: String = this@toNullable.columnName
+        override val fieldType: FieldType = this@toNullable.fieldType.toNullable()
     }
 
 public fun BaseField.toNotNullable(): BaseField =
-    if (fieldType.isNotNullable()) {
-        this
-    } else {
-        object : BaseField {
-            override val fieldName: ValidFieldName = this@toNotNullable.fieldName
-            override val columnName: String = this@toNotNullable.columnName
-            override val fieldType: FieldType = this@toNotNullable.fieldType.toNotNullable()
-        }
+    if (fieldType.isNotNullable()) this
+    else object : BaseField {
+        override val fieldName: ValidFieldName = this@toNotNullable.fieldName
+        override val columnName: String = this@toNotNullable.columnName
+        override val fieldType: FieldType = this@toNotNullable.fieldType.toNotNullable()
     }
 
 public data class GeneratedField(
