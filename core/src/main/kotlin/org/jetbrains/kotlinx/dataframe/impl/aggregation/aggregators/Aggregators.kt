--- conflicted
+++ resolved
@@ -11,7 +11,6 @@
 import org.jetbrains.kotlinx.dataframe.math.indexOfMax
 import org.jetbrains.kotlinx.dataframe.math.indexOfMedian
 import org.jetbrains.kotlinx.dataframe.math.indexOfMin
-import org.jetbrains.kotlinx.dataframe.math.indexOfPercentile
 import org.jetbrains.kotlinx.dataframe.math.maxOrNull
 import org.jetbrains.kotlinx.dataframe.math.maxTypeConversion
 import org.jetbrains.kotlinx.dataframe.math.mean
@@ -20,8 +19,6 @@
 import org.jetbrains.kotlinx.dataframe.math.medianOrNull
 import org.jetbrains.kotlinx.dataframe.math.minOrNull
 import org.jetbrains.kotlinx.dataframe.math.minTypeConversion
-import org.jetbrains.kotlinx.dataframe.math.percentileConversion
-import org.jetbrains.kotlinx.dataframe.math.percentileOrNull
 import org.jetbrains.kotlinx.dataframe.math.std
 import org.jetbrains.kotlinx.dataframe.math.stdTypeConversion
 import org.jetbrains.kotlinx.dataframe.math.sum
@@ -111,7 +108,7 @@
 
     // T: Comparable<T> -> T?
     // T : Comparable<T & Any>? -> T?
-    public fun <T : Comparable<T & Any>?> min(skipNaN: Boolean): Aggregator<T & Any, T?> = min.invoke(skipNaN).cast2()
+    fun <T : Comparable<T & Any>?> min(skipNaN: Boolean): Aggregator<T & Any, T?> = min.invoke(skipNaN).cast2()
 
     private val min by withOneOption { skipNaN: Boolean ->
         twoStepSelectingForAny<Comparable<Any>, Comparable<Any>?>(
@@ -148,13 +145,6 @@
         }
     }
 
-<<<<<<< HEAD
-    // T: Comparable<T>? -> T
-    public val percentile: AggregatorOptionSwitch1<Double, Comparable<Any?>, Comparable<Any?>?> by withOneOption { percentile: Double ->
-        flattenReducingForAny<Comparable<Any?>> { type ->
-            asIterable().percentile(percentile, type)
-        }
-=======
     // T : primitive Number? -> Double?
     // T : Comparable<T & Any>? -> T?
     fun <T> percentileCommon(
@@ -184,7 +174,6 @@
             reducer = { type -> percentileOrNull(percentile, type, skipNaN) as Comparable<Any>? },
             indexOfResult = { type -> indexOfPercentile(percentile, type, skipNaN) },
         )
->>>>>>> c8175316
     }
 
     // T : primitive Number? -> Double?
@@ -215,14 +204,10 @@
     }
 
     // T: Number -> T
-<<<<<<< HEAD
-    public val sum: AggregatorOptionSwitch1<Boolean, Number, Number> by withOneOption { skipNaN: Boolean ->
-=======
     // Byte -> Int
     // Short -> Int
     // Nothing -> Double
-    val sum by withOneOption { skipNaN: Boolean ->
->>>>>>> c8175316
+    public val sum: AggregatorOptionSwitch1<Boolean, Number, Number> by withOneOption { skipNaN: Boolean ->
         twoStepReducingForNumbers(sumTypeConversion) { type ->
             sum(type, skipNaN)
         }
