--- conflicted
+++ resolved
@@ -82,41 +82,6 @@
         else -> throw TypeConversionException(null, from, to)
     }
 
-<<<<<<< HEAD
-    if (from == to) return this
-
-    // catch for ColumnGroup and FrameColumn since they don't have changeType,
-    // but user converters can still exist
-    if (from.isSubtypeOf(to)) try {
-        return (this as DataColumnInternal<*>).changeType(to.withNullability(hasNulls()))
-    } catch (_: UnsupportedOperationException) { /* */
-    }
-
-    return when (val converter = getConverter(from, to, ParserOptions(locale = Locale.getDefault()))) {
-        null -> when (from.classifier) {
-            Any::class, Number::class, java.io.Serializable::class, Comparable::class -> {
-                // find converter for every value
-                val values = values.map {
-                    it?.let {
-                        val clazz = it.javaClass.kotlin
-                        val type = clazz.createStarProjectedType(false)
-                        val converter = getConverter(type, to, ParserOptions(locale = Locale.getDefault()))
-                            ?: throw TypeConverterNotFoundException(from, to)
-                        converter(it)
-                    }.checkNulls()
-                }
-                DataColumn.createValueColumn(name, values, to.withNullability(nullsFound))
-            }
-
-            else -> throw TypeConverterNotFoundException(from, to)
-        }
-
-        else -> {
-            val values = values.map {
-                it?.let { converter(it) }.checkNulls()
-            }
-            DataColumn.createValueColumn(name, values, to.withNullability(nullsFound))
-=======
     fun applyConverter(converter: TypeConverter): AnyCol {
         var currentRow = 0
         try {
@@ -155,14 +120,18 @@
         }
     }
 
-    return when {
-        from == to -> this
-        from.isSubtypeOf(to) -> (this as DataColumnInternal<*>).changeType(to.withNullability(hasNulls()))
-        else -> when (val converter = getConverter(from, to, ParserOptions(locale = Locale.getDefault()))) {
-            null -> convertPerCell()
-            else -> applyConverter(converter)
->>>>>>> afb9e86d
-        }
+    if (from == to) return this
+
+    // catch for ColumnGroup and FrameColumn since they don't have changeType,
+    // but user converters can still exist
+    if (from.isSubtypeOf(to)) try {
+        return (this as DataColumnInternal<*>).changeType(to.withNullability(hasNulls()))
+    } catch (_: UnsupportedOperationException) { /* */
+    }
+
+    return when (val converter = getConverter(from, to, ParserOptions(locale = Locale.getDefault()))) {
+        null -> convertPerCell()
+        else -> applyConverter(converter)
     }
 }
 
