--- conflicted
+++ resolved
@@ -190,30 +190,12 @@
  * If [locale] parameter is defined, it's number format is used for parsing.
  * If [locale] parameter is null, the current system locale is used.
  * If the column cannot be parsed, then the POSIX format is used.
-<<<<<<< HEAD
- *
- * @param useFastDoubleParser whether to use the new _experimental_ FastDoubleParser, defaults to `false` for now.
-=======
->>>>>>> 439f65df
  */
 @ExcludeFromSources
 private interface DataColumnStringConvertToDoubleDoc
 
 /** @include [DataColumnStringConvertToDoubleDoc] */
 @JvmName("convertToDoubleFromString")
-<<<<<<< HEAD
-public fun DataColumn<String>.convertToDouble(
-    locale: Locale? = null,
-    useFastDoubleParser: Boolean = false,
-): DataColumn<Double> = this.castToNullable().convertToDouble(locale, useFastDoubleParser).castToNotNullable()
-
-/**
- * Parses a String column to Double considering locale (number format).
- * If [locale] parameter is defined, it's number format is used for parsing.
- * If [locale] parameter is null, the current system locale is used.
- * If the column cannot be parsed, then the POSIX format is used.
- *
-=======
 public fun DataColumn<String>.convertToDouble(locale: Locale? = null): DataColumn<Double> =
     convertToDouble(locale = locale, useFastDoubleParser = false)
 
@@ -234,17 +216,12 @@
 
 /**
  * @include [DataColumnStringConvertToDoubleDoc]
->>>>>>> 439f65df
  * @param useFastDoubleParser whether to use the new _experimental_ FastDoubleParser, defaults to `false` for now.
  */
 @JvmName("convertToDoubleFromStringNullable")
 public fun DataColumn<String?>.convertToDouble(
     locale: Locale? = null,
-<<<<<<< HEAD
-    useFastDoubleParser: Boolean = false,
-=======
     useFastDoubleParser: Boolean,
->>>>>>> 439f65df
 ): DataColumn<Double?> {
     fun applyParser(parser: (String) -> Double?): DataColumn<Double?> {
         var currentRow = 0
