package org.jetbrains.kotlinx.dataframe.api

import org.jetbrains.kotlinx.dataframe.DataColumn
import org.jetbrains.kotlinx.dataframe.DataFrame
import org.jetbrains.kotlinx.dataframe.DataRow
import org.jetbrains.kotlinx.dataframe.Predicate
import org.jetbrains.kotlinx.dataframe.RowFilter
import org.jetbrains.kotlinx.dataframe.columns.values

// region DataColumn

/**
 * Returns `true` if at least one element in this [DataColumn] satisfies the given [predicate].
 *
 * This is a convenience alias that delegates to [Iterable.any] on the column's [values].
 *
 * @param predicate A lambda function that takes a value from the column
 * and returns `true` if it matches the condition.
 * @return `true` if at least one element matches the [predicate], `false` otherwise.
 * @see [DataColumn.all]
 * @see [DataColumn.filter]
 * @see [DataColumn.count]
 */
public fun <T> DataColumn<T>.any(predicate: Predicate<T>): Boolean = values.any(predicate)

// endregion

// region DataFrame

/**
 * Returns `true` if at least one row in this [DataFrame] satisfies the given [predicate].
 *
 * {@include [org.jetbrains.kotlinx.dataframe.documentation.RowFilterDescription]}
 *
 * ### Example
 * ```kotlin
 * // Check if there is at least one row where "age" is greater than 18
 * val hasAdults = df.any { age > 18 }
 * ```
 *
 * @param predicate A [RowFilter] lambda that takes a [DataRow] (as both `this` and `it`)
 * and returns `true` if the row should be considered a match.
 * @return `true` if at least one row satisfies the [predicate], `false` otherwise.
<<<<<<< HEAD
=======
 * @see [DataFrame.all]
>>>>>>> f915165a
 */
public inline fun <T> DataFrame<T>.any(predicate: RowFilter<T>): Boolean = rows().any { predicate(it, it) }

// endregion<|MERGE_RESOLUTION|>--- conflicted
+++ resolved
@@ -41,10 +41,7 @@
  * @param predicate A [RowFilter] lambda that takes a [DataRow] (as both `this` and `it`)
  * and returns `true` if the row should be considered a match.
  * @return `true` if at least one row satisfies the [predicate], `false` otherwise.
-<<<<<<< HEAD
-=======
  * @see [DataFrame.all]
->>>>>>> f915165a
  */
 public inline fun <T> DataFrame<T>.any(predicate: RowFilter<T>): Boolean = rows().any { predicate(it, it) }
 
