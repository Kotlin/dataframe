--- conflicted
+++ resolved
@@ -1,9 +1,5 @@
 package org.jetbrains.kotlinx.dataframe.impl.api
 
-import kotlinx.coroutines.async
-import kotlinx.coroutines.awaitAll
-import kotlinx.coroutines.coroutineScope
-import kotlinx.coroutines.runBlocking
 import kotlinx.datetime.Instant
 import kotlinx.datetime.LocalDate
 import kotlinx.datetime.LocalDateTime
@@ -37,10 +33,7 @@
 import org.jetbrains.kotlinx.dataframe.impl.canParse
 import org.jetbrains.kotlinx.dataframe.impl.catchSilent
 import org.jetbrains.kotlinx.dataframe.impl.createStarProjectedType
-<<<<<<< HEAD
 import org.jetbrains.kotlinx.dataframe.impl.io.DoubleParser
-=======
->>>>>>> a8cee480
 import org.jetbrains.kotlinx.dataframe.impl.javaDurationCanParse
 import org.jetbrains.kotlinx.dataframe.io.isURL
 import org.jetbrains.kotlinx.dataframe.io.readJsonStr
@@ -266,27 +259,6 @@
     private fun String.toLocalTimeOrNull(formatter: DateTimeFormatter?): LocalTime? =
         toJavaLocalTimeOrNull(formatter) // since we accept a Java DateTimeFormatter
             ?.toKotlinLocalTime()
-<<<<<<< HEAD
-=======
-
-    private fun String.toJavaDurationOrNull(): JavaDuration? =
-        if (javaDurationCanParse(this)) {
-            catchSilent { JavaDuration.parse(this) } // will likely succeed
-        } else {
-            null
-        }
-
-    private fun String.toDurationOrNull(): Duration? =
-        if (Duration.canParse(this)) {
-            catchSilent { Duration.parse(this) } // will likely succeed
-        } else {
-            null
-        }
-
-    private fun String.parseDouble(format: NumberFormat) =
-        when (uppercase(Locale.getDefault())) {
-            "NAN" -> Double.NaN
->>>>>>> a8cee480
 
     private fun String.toJavaDurationOrNull(): JavaDuration? =
         if (javaDurationCanParse(this)) {
@@ -326,13 +298,10 @@
         parser
     }
 
-<<<<<<< HEAD
     private val posixDoubleParser = DoubleParser(
         ParserOptions(locale = Locale.forLanguageTag("C.UTF-8")),
     )
 
-=======
->>>>>>> a8cee480
     internal val parsersOrder = listOf(
         // Int
         stringParser<Int> { it.toIntOrNull() },
@@ -395,11 +364,7 @@
         // Double, with explicit number format or taken from current locale
         parserToDoubleWithOptions,
         // Double, with POSIX format
-<<<<<<< HEAD
         stringParser<Double> { posixDoubleParser.parseOrNull(it) },
-=======
-        stringParser<Double> { it.parseDouble(NumberFormat.getInstance(Locale.forLanguageTag("C.UTF-8"))) },
->>>>>>> a8cee480
         // Boolean
         stringParser<Boolean> { it.toBooleanOrNull() },
         // BigDecimal
@@ -422,11 +387,8 @@
                 null
             }
         },
-<<<<<<< HEAD
         // Char
         stringParser<Char> { it.singleOrNull() },
-=======
->>>>>>> a8cee480
         // No parser found, return as String
         // must be last in the list of parsers to return original unparsed string
         stringParser<String> { it },
@@ -500,13 +462,9 @@
     var nullStringParsed = false
     val nulls = options?.nullStrings ?: Parsers.nulls
 
-<<<<<<< HEAD
     val parserTypesToSkip = options?.skipTypes ?: emptySet()
     val parsersToCheck = Parsers.parsersOrder
         .filterNot { it.type in parserTypesToSkip }
-=======
-    val parsersToCheck = Parsers.parsersOrder
->>>>>>> a8cee480
     val parserTypesToCheck = parsersToCheck.map { it.type }.toSet()
 
     var correctParser: StringParser<*>? = null
@@ -565,49 +523,6 @@
     return DataColumn.createValueColumn(name(), parsedValues, parser.type.withNullability(hasNulls)) as DataColumn<T?>
 }
 
-<<<<<<< HEAD
-internal fun <T> DataFrame<T>.parseImpl(options: ParserOptions?, columns: ColumnsSelector<T, Any?>): DataFrame<T> =
-    runBlocking { parseParallel(options, columns) }
-
-private suspend fun <T> DataFrame<T>.parseParallel(
-    options: ParserOptions?,
-    columns: ColumnsSelector<T, Any?>,
-): DataFrame<T> =
-    coroutineScope {
-        val convertedCols = getColumnsWithPaths(columns).map { col ->
-            async {
-                when {
-                    // when a frame column is requested to be parsed,
-                    // parse each value/frame column at any depth inside each DataFrame in the frame column
-                    col.isFrameColumn() ->
-                        col.values.map {
-                            async {
-                                it.parseParallel(options) {
-                                    colsAtAnyDepth { !it.isColumnGroup() }
-                                }
-                            }
-                        }.awaitAll()
-                            .toColumn(col.name)
-
-                    // when a column group is requested to be parsed,
-                    // parse each column in the group
-                    col.isColumnGroup() ->
-                        col.parseParallel(options) { all() }
-                            .asColumnGroup(col.name())
-                            .asDataColumn()
-
-                    // Base case, parse the column if it's a `String?` column
-                    col.isSubtypeOf<String?>() ->
-                        col.cast<String?>().tryParse(options)
-
-                    else -> col
-                }.let { ColumnToInsert(col.path, it) }
-            }
-        }.awaitAll()
-
-        emptyDataFrame<T>().insertImpl(convertedCols)
-    }
-=======
 internal fun <T> DataFrame<T>.parseImpl(options: ParserOptions?, columns: ColumnsSelector<T, Any?>): DataFrame<T> {
     val convertedCols = getColumnsWithPaths(columns).map { col ->
         when {
@@ -636,5 +551,4 @@
     }
 
     return emptyDataFrame<T>().insertImpl(convertedCols)
-}
->>>>>>> a8cee480
+}