--- conflicted
+++ resolved
@@ -190,7 +190,6 @@
  */
 public fun <T, C> Update<T, C>.at(rowRange: IntRange): Update<T, C> = where { index in rowRange }
 
-<<<<<<< HEAD
 /** ## Per Row Col
  * @include [ExpressionsGivenRowAndColumn.RowColumnExpression.WithExample]
  * {@arg [ExpressionsGivenRowAndColumn.OperationArg] [update][update]` { age \}.`[perRowCol][perRowCol]}
@@ -200,10 +199,7 @@
  *  - {@include [SeeAlsoPerCol]}
  * @param expression The {@include [ExpressionsGivenRowAndColumn.RowColumnExpressionLink]} to provide a new value for every selected cell giving its row and column.
  */
-public infix fun <T, C> Update<T, C>.perRowCol(expression: RowColumnExpression<T, C, C>): DataFrame<T> =
-=======
 public fun <T, C> Update<T, C>.perRowCol(expression: RowColumnExpression<T, C, C>): DataFrame<T> =
->>>>>>> ed4f5570
     updateImpl { row, column, _ -> expression(row, column) }
 
 /** [Update per row col][Update.perRowCol] to provide a new value for every selected cell giving its row and column. */
@@ -215,7 +211,6 @@
  */ // doc processor plugin does not work with type aliases yet
 public typealias UpdateExpression<T, C, R> = AddDataRow<T>.(C) -> R
 
-<<<<<<< HEAD
 /** ## With
  * {@include [ExpressionsGivenRow.RowValueExpression.WithExample]}
  * {@arg [ExpressionsGivenRow.OperationArg] [update][update]` { city \}.`[with][with]}
@@ -227,15 +222,11 @@
  * - {@include [SeeAlsoPerRowCol]}
  * @param expression The {@include [ExpressionsGivenRow.RowValueExpressionLink]} to update the rows with.
  */
-public infix fun <T, C> Update<T, C>.with(expression: UpdateExpression<T, C, C?>): DataFrame<T> =
-=======
 public fun <T, C> Update<T, C>.with(expression: UpdateExpression<T, C, C?>): DataFrame<T> =
->>>>>>> ed4f5570
     updateImpl { row, _, value ->
         expression(row, value)
     }
 
-<<<<<<< HEAD
 /** [Update with][Update.with] to provide a new value for every selected cell giving its row. */
 private interface SeeAlsoWith
 
@@ -247,10 +238,7 @@
  * {@arg [ExpressionsGivenDataFrame.OperationArg] `df.`[update][update]` { name \}.`[asFrame][asFrame]}
  * @param expression The {@include [ExpressionsGivenDataFrame.DataFrameExpressionLink]} to replace the selected column group with.
  */
-public infix fun <T, C, R> Update<T, DataRow<C>>.asFrame(expression: DataFrameExpression<C, DataFrame<R>>): DataFrame<T> =
-=======
 public fun <T, C, R> Update<T, DataRow<C>>.asFrame(expression: DataFrameExpression<C, DataFrame<R>>): DataFrame<T> =
->>>>>>> ed4f5570
     asFrameImpl(expression)
 
 @Deprecated(
@@ -451,7 +439,6 @@
  */
 public fun <T, C> Update<T, C>.withZero(): DataFrame<T> = updateWithValuePerColumnImpl { 0 as C }
 
-<<<<<<< HEAD
 /**
  * ## With Value
  * @include [CommonSpecificWithDoc]
@@ -460,7 +447,4 @@
  *
  * @param value The value to set the selected rows to. In contrast to [with][Update.with], this must be the same exact type.
  */
-public infix fun <T, C> Update<T, C>.withValue(value: C): DataFrame<T> = with { value }
-=======
-public fun <T, C> Update<T, C>.withValue(value: C): DataFrame<T> = with { value }
->>>>>>> ed4f5570
+public fun <T, C> Update<T, C>.withValue(value: C): DataFrame<T> = with { value }