package org.jetbrains.kotlinx.dataframe.impl.api

import org.jetbrains.kotlinx.dataframe.AnyBaseCol
import org.jetbrains.kotlinx.dataframe.AnyCol
import org.jetbrains.kotlinx.dataframe.DataColumn
import org.jetbrains.kotlinx.dataframe.DataFrame
import org.jetbrains.kotlinx.dataframe.api.cast
import org.jetbrains.kotlinx.dataframe.api.toDataFrame
import org.jetbrains.kotlinx.dataframe.columns.BaseColumn
import org.jetbrains.kotlinx.dataframe.columns.ColumnPath
import org.jetbrains.kotlinx.dataframe.impl.columns.tree.ReadonlyTreeNode
import org.jetbrains.kotlinx.dataframe.impl.columns.tree.ReferenceData
import org.jetbrains.kotlinx.dataframe.impl.columns.tree.getAncestor

internal data class ColumnToInsert(
    val insertionPath: ColumnPath,
    val column: AnyBaseCol,
    val referenceNode: ReadonlyTreeNode<ReferenceData>? = null
)

@PublishedApi
internal fun <T> DataFrame<T>.insertImpl(path: ColumnPath, column: AnyCol): DataFrame<T> =
    insertImpl(this, listOf(ColumnToInsert(path, column)))

@JvmName("insertImplT")
internal fun <T> DataFrame<T>.insertImpl(columns: List<ColumnToInsert>) =
    insertImpl(this, columns)

internal fun <T> insertImpl(df: DataFrame<T>?, columns: List<ColumnToInsert>) =
    insertImpl(df, columns, columns.firstOrNull()?.referenceNode?.getRoot(), 0)

internal fun dataFrameOf(columns: List<ColumnToInsert>) =
    insertImpl<Unit>(null, columns, columns.firstOrNull()?.referenceNode?.getRoot(), 0)

internal fun <T> insertImpl(
    df: DataFrame<T>?,
    columns: List<ColumnToInsert>,
    treeNode: ReadonlyTreeNode<ReferenceData>?,
    depth: Int
): DataFrame<T> {
    return if (columns.isEmpty()) {
        df ?: DataFrame.empty().cast()
    } else {
        insertImplDataFrame(df, columns, treeNode, depth)
    }
}

internal fun <T> insertImplDataFrame(
    df: DataFrame<T>?,
    columns: List<ColumnToInsert>,
    treeNode: ReadonlyTreeNode<ReferenceData>?,
    depth: Int
): DataFrame<T> {
    class DfAdapter<T>(val df: DataFrame<T>) : DataFrameLikeContainer<BaseColumn<*>> {
        override fun columns(): List<DataColumn<*>> {
            return this.df.columns()
        }
    }

    return if (columns.isEmpty()) df ?: DataFrame.empty().cast() else {
        insertImplGenericContainer(
            df?.let { DfAdapter(it) },
            columns.map { ColumnToInsert1(it.insertionPath, it.column, it.referenceNode) },
            treeNode,
            depth,
            factory = { DfAdapter(it.toDataFrame().cast()) },
            empty = DfAdapter(DataFrame.Empty.cast()),
            rename = { rename(it) },
            createColumnGroup = { name, columns ->
                DataColumn.createColumnGroup(name, columns.toDataFrame())
            }
        ).df
    }
}

internal interface DataFrameLikeContainer<T : Col> {
    fun columns(): List<T>
}

internal fun <T : DataFrameLikeContainer<Column>, Column : Col, ColumnGroup> insertImplGenericContainer(
    df: T?,
    columns: List<ColumnToInsert1<Column>>,
    treeNode: ReadonlyTreeNode<ReferenceData>?,
    depth: Int,
    factory: (List<Column>) -> T,
    empty: T,
    rename: Column.(String) -> Column,
    createColumnGroup: (String, List<Column>) -> Column,
): T where ColumnGroup : MyColumnGroup<Column> {
    if (columns.isEmpty()) return df ?: empty

    val res: List<Column> = insertImplGenericTree(
        columns,
        treeNode,
        depth,
        df?.columns(),
        rename = rename,
        createColumnGroup
    )
    return factory(res)
}

public interface Col {
    public fun name(): String
}

public interface MyColumnGroup<Column : Col> : Col {
    public fun columns(): List<Column>
}

internal data class ColumnToInsert1<Column : Col> (
    val insertionPath: ColumnPath,
    val column: Column,
    val referenceNode: ReadonlyTreeNode<ReferenceData>? = null
)

internal fun <Column : Col, ColumnGroup : MyColumnGroup<Column>> insertImplGenericTree(
    columns: List<ColumnToInsert1<Column>>,
    treeNode: ReadonlyTreeNode<ReferenceData>?,
    depth: Int,
    existingColumns: List<Column>?,
    rename: Column.(String) -> Column,
    createColumnGroup: (String, List<Column>) -> Column,
): List<Column> {
    val childDepth = depth + 1

    val columnsMap = columns.groupBy { it.insertionPath[depth] }.toMutableMap() // map: columnName -> columnsToAdd

    val newColumns = mutableListOf<Column>()

    // insert new columns under existing
    existingColumns?.forEach {
        val subTree = columnsMap[it.name()]
        if (subTree != null) {
            // assert that new columns go directly under current column so they have longer paths
            val invalidPath = subTree.firstOrNull { it.insertionPath.size == childDepth }
<<<<<<< HEAD
            check(invalidPath == null) { "Can not insert column `" + invalidPath!!.insertionPath.joinToString(".") + "` because column with this path already exists in DataFrame" }
            val group = it as? ColumnGroup
=======
            check(invalidPath == null) { "Can not insert column '${invalidPath!!.insertionPath.joinToString(".")}' because column with this path already exists in DataFrame" }
            val group = it as? ColumnGroup<*>
>>>>>>> 8ac0ace3
            check(group != null) { "Can not insert columns under a column '${it.name()}', because it is not a column group" }
            val column = if (subTree.isEmpty()) {
                group as Column
            } else {
                val res = insertImplGenericTree(
                    subTree,
                    treeNode?.get(it.name()),
                    childDepth,
                    group.columns(),
                    rename,
                    createColumnGroup
                )
                createColumnGroup(group.name(), res)
            }
            val newCol = column
            newColumns.add(newCol)
            columnsMap.remove(it.name())
        } else newColumns.add(it)
    }

    // collect new columns to insert
    val columnsToAdd = columns.mapNotNull {
        val name = it.insertionPath[depth]
        val subTree = columnsMap[name]
        if (subTree != null) {
            columnsMap.remove(name)

            // look for columns in subtree that were originally located at the current insertion path
            // find the minimal original index among them
            // new column will be inserted at that position
            val minIndex = subTree.minOf {
                if (it.referenceNode == null) Int.MAX_VALUE
                else {
                    var col = it.referenceNode
                    if (col.depth > depth) col = col.getAncestor(depth + 1)
                    if (col.parent === treeNode) {
                        if (col.data.wasRemoved) col.data.originalIndex else col.data.originalIndex + 1
                    } else Int.MAX_VALUE
                }
            }

            minIndex to (name to subTree)
        } else null
    }.sortedBy { it.first } // sort by insertion index

    val removedSiblings = treeNode?.children
    var k = 0 // index in 'removedSiblings' list
    var insertionIndexOffset = 0

    columnsToAdd.forEach { (insertionIndex, pair) ->
        val (name, columns) = pair

        // adjust insertion index by number of columns that were removed before current index
        if (removedSiblings != null) {
            while (k < removedSiblings.size && removedSiblings[k].data.originalIndex < insertionIndex) {
                if (removedSiblings[k].data.wasRemoved) insertionIndexOffset--
                k++
            }
        }

        val nodeToInsert =
            columns.firstOrNull { it.insertionPath.size == childDepth } // try to find existing node to insert
        val newCol = if (nodeToInsert != null) {
            val column = nodeToInsert.column
            if (columns.size > 1) {
                check(columns.count { it.insertionPath.size == childDepth } == 1) { "Can not insert more than one column into the path ${nodeToInsert.insertionPath}" }
                column as ColumnGroup
                val columns1 = columns.filter { it.insertionPath.size > childDepth }
                val newDf = if (columns1.isEmpty()) {
                    listOf(column)
                } else {
                    insertImplGenericTree(
                        columns1, treeNode?.get(name),
                        childDepth,
                        column.columns(),
                        rename,
                        createColumnGroup
                    )
                }
                createColumnGroup(name, newDf)
            } else column.rename(name)
        } else {
            val newDf =
                if (columns.isEmpty()) {
                    emptyList()
                } else {
                    insertImplGenericTree(columns, treeNode?.get(name), childDepth, emptyList(), rename, createColumnGroup)
                }
            createColumnGroup(name, newDf) // new node needs to be created
        }
        if (insertionIndex == Int.MAX_VALUE) {
            newColumns.add(newCol)
        } else {
            newColumns.add(insertionIndex + insertionIndexOffset, newCol)
            insertionIndexOffset++
        }
    }

    return newColumns
}<|MERGE_RESOLUTION|>--- conflicted
+++ resolved
@@ -134,13 +134,8 @@
         if (subTree != null) {
             // assert that new columns go directly under current column so they have longer paths
             val invalidPath = subTree.firstOrNull { it.insertionPath.size == childDepth }
-<<<<<<< HEAD
-            check(invalidPath == null) { "Can not insert column `" + invalidPath!!.insertionPath.joinToString(".") + "` because column with this path already exists in DataFrame" }
+            check(invalidPath == null) { "Can not insert column '${invalidPath!!.insertionPath.joinToString(".")}' because column with this path already exists in DataFrame" }
             val group = it as? ColumnGroup
-=======
-            check(invalidPath == null) { "Can not insert column '${invalidPath!!.insertionPath.joinToString(".")}' because column with this path already exists in DataFrame" }
-            val group = it as? ColumnGroup<*>
->>>>>>> 8ac0ace3
             check(group != null) { "Can not insert columns under a column '${it.name()}', because it is not a column group" }
             val column = if (subTree.isEmpty()) {
                 group as Column
