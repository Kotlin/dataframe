--- conflicted
+++ resolved
@@ -32,14 +32,8 @@
         }
 
     init {
-<<<<<<< HEAD
-        /* Check for [Issue #713](https://github.com/Kotlin/dataframe/issues/713).
-         * This only runs with `kotlin.dataframe.debug=true` in gradle.properties
-         */
-=======
         // Check for [Issue #713](https://github.com/Kotlin/dataframe/issues/713).
         // This only runs with `kotlin.dataframe.debug=true` in gradle.properties.
->>>>>>> aea1e14a
         if (BuildConfig.DEBUG) {
             require(values.all { it matches type }) {
                 val types = values.map { if (it == null) "Nothing?" else it!!::class.simpleName }.distinct()
