package org.jetbrains.kotlinx.dataframe.api

import org.jetbrains.kotlinx.dataframe.AnyCol
import org.jetbrains.kotlinx.dataframe.AnyColumnReference
import org.jetbrains.kotlinx.dataframe.AnyRow
import org.jetbrains.kotlinx.dataframe.ColumnFilter
import org.jetbrains.kotlinx.dataframe.ColumnGroupReference
import org.jetbrains.kotlinx.dataframe.ColumnsContainer
import org.jetbrains.kotlinx.dataframe.ColumnsSelector
import org.jetbrains.kotlinx.dataframe.DataColumn
import org.jetbrains.kotlinx.dataframe.DataFrame
import org.jetbrains.kotlinx.dataframe.DataRow
import org.jetbrains.kotlinx.dataframe.Predicate
import org.jetbrains.kotlinx.dataframe.columns.ColumnAccessor
import org.jetbrains.kotlinx.dataframe.columns.ColumnGroup
import org.jetbrains.kotlinx.dataframe.columns.ColumnPath
import org.jetbrains.kotlinx.dataframe.columns.ColumnReference
import org.jetbrains.kotlinx.dataframe.columns.ColumnResolutionContext
import org.jetbrains.kotlinx.dataframe.columns.ColumnSet
import org.jetbrains.kotlinx.dataframe.columns.ColumnWithPath
import org.jetbrains.kotlinx.dataframe.columns.FrameColumn
import org.jetbrains.kotlinx.dataframe.columns.SingleColumn
import org.jetbrains.kotlinx.dataframe.columns.renamedReference
import org.jetbrains.kotlinx.dataframe.documentation.AccessApi
import org.jetbrains.kotlinx.dataframe.documentation.DocumentationUrls
import org.jetbrains.kotlinx.dataframe.documentation.LineBreak
import org.jetbrains.kotlinx.dataframe.hasNulls
import org.jetbrains.kotlinx.dataframe.impl.aggregation.toColumns
import org.jetbrains.kotlinx.dataframe.impl.columnName
import org.jetbrains.kotlinx.dataframe.impl.columns.ColumnsList
import org.jetbrains.kotlinx.dataframe.impl.columns.DistinctColumnSet
import org.jetbrains.kotlinx.dataframe.impl.columns.addPath
import org.jetbrains.kotlinx.dataframe.impl.columns.allColumnsExcept
import org.jetbrains.kotlinx.dataframe.impl.columns.changePath
import org.jetbrains.kotlinx.dataframe.impl.columns.createColumnSet
import org.jetbrains.kotlinx.dataframe.impl.columns.getAt
import org.jetbrains.kotlinx.dataframe.impl.columns.getChildrenAt
import org.jetbrains.kotlinx.dataframe.impl.columns.single
import org.jetbrains.kotlinx.dataframe.impl.columns.toColumns
import org.jetbrains.kotlinx.dataframe.impl.columns.top
import org.jetbrains.kotlinx.dataframe.impl.columns.transform
import org.jetbrains.kotlinx.dataframe.impl.columns.transformSingle
import org.jetbrains.kotlinx.dataframe.impl.columns.tree.dfs
import kotlin.reflect.KProperty
import kotlin.reflect.KType
import kotlin.reflect.typeOf

/**
 * Referring to or expressing column(s) in the selection DSL can be done in several ways corresponding to all
 * [Access APIs][AccessApi]:
 * TODO: [Issue #286](https://github.com/Kotlin/dataframe/issues/286)
 *
 * @include [DocumentationUrls.ColumnSelectors]
 */
private interface CommonColumnSelectionDocs

/**
 * TODO
 */
private interface CommonColumnSelectionExamples

/** [Column Selection DSL][ColumnSelectionDsl] */
internal interface ColumnSelectionDslLink

/** @include [CommonColumnSelectionDocs] */
public interface ColumnSelectionDsl<out T> : ColumnsContainer<T> {

    /**
     * Retrieves the value of this [ColumnReference] or [-Accessor][ColumnAccessor] from
     * the [DataFrame].
     *
     * This is a shorthand for [get][ColumnsContainer.get]`(myColumn)`.
     * @throws [IllegalArgumentException] if the column is not found.
     */
    private interface CommonColumnReferenceInvokeDocs

    /**
     * @include [CommonColumnReferenceInvokeDocs]
     * @return The [DataColumn] this [Column Reference][ColumnReference] or [-Accessor][ColumnAccessor] points to.
     */
    public operator fun <C> ColumnReference<C>.invoke(): DataColumn<C> = get(this)

    /**
     * @include [CommonColumnReferenceInvokeDocs]
     * @return The [ColumnGroup] this [Column Reference][ColumnReference] or [-Accessor][ColumnAccessor] points to.
     */
    public operator fun <T> ColumnReference<DataRow<T>>.invoke(): ColumnGroup<T> = get(this)

    /**
     * @include [CommonColumnReferenceInvokeDocs]
     * @return The [FrameColumn] this [Column Reference][ColumnReference] or [-Accessor][ColumnAccessor] points to.
     */
    public operator fun <T> ColumnReference<DataFrame<T>>.invoke(): FrameColumn<T> = get(this)

    /**
     * Retrieves the value of this [ColumnPath] from the [DataFrame].
     * This is a shorthand for [getColumn][ColumnsContainer.getColumn]`(myColumnPath)` and
     * is most often used in combination with `operator fun String.get(column: String)`, {@comment cannot point to the right function.}
     * for instance:
     * ```kotlin
     * "myColumn"["myNestedColumn"]<NestedColumnType>()
     * ```
     *
     * @throws [IllegalArgumentException] if the column is not found.
     * @return The [DataColumn] this [ColumnPath] points to.
     */
    public operator fun <C> ColumnPath.invoke(): DataColumn<C> = getColumn(this).cast()

    /**
     * Retrieves the value of this [KProperty Accessor][KProperty] from the [DataFrame].
     *
     * This is a shorthand for [get][ColumnsContainer.get]`(MyType::myColumn)`.
     * @throws [IllegalArgumentException] if the column is not found.
     */
    private interface CommonKPropertyInvokeDocs

    /**
     * @include [CommonKPropertyInvokeDocs]
     * @return The [DataColumn] this [KProperty Accessor][KProperty] points to.
     */
    public operator fun <T> KProperty<T>.invoke(): DataColumn<T> = this@ColumnSelectionDsl[this]

    /**
     * @include [CommonKPropertyInvokeDocs]
     * @return The [ColumnGroup] this [KProperty Accessor][KProperty] points to.
     */
    public operator fun <T> KProperty<DataRow<T>>.invoke(): ColumnGroup<T> = this@ColumnSelectionDsl[this]

    /**
     * @include [CommonKPropertyInvokeDocs]
     * @return The [FrameColumn] this [KProperty Accessor][KProperty] points to.
     */
    public operator fun <T> KProperty<DataFrame<T>>.invoke(): FrameColumn<T> = this@ColumnSelectionDsl[this]

    /**
     * Retrieves the value of this [KProperty Accessor][KProperty] from the [DataFrame].
     *
     * This is a shorthand for
     *
     * [get][ColumnsContainer.get]`(MyType::myColumn).`[get][ColumnsContainer.get]`(MyOtherType::myOtherColumn)`
     *
     * and can instead be written as
     *
     * `MyType::myColumn`[`[`][ColumnsContainer.get]`MyOtherType::myOtherColumn`[`]`][ColumnsContainer.get].
     *
     * @throws [IllegalArgumentException] if the column is not found.
     */
    private interface CommonKPropertyGetDocs

    /**
     * @include [CommonKPropertyGetDocs]
     * @return The [DataColumn] these [KProperty Accessors][KProperty] point to.
     */
    public operator fun <T, R> KProperty<DataRow<T>>.get(column: KProperty<R>): DataColumn<R> = invoke()[column]

    /**
     * @include [CommonKPropertyGetDocs]
     * @return The [ColumnGroup] these [KProperty Accessors][KProperty] point to.
     */
    public operator fun <T, R> KProperty<DataRow<T>>.get(column: KProperty<DataRow<R>>): ColumnGroup<R> =
        invoke()[column]

    /**
     * @include [CommonKPropertyGetDocs]
     * @return The [FrameColumn] these [KProperty Accessors][KProperty] point to.
     */
    public operator fun <T, R> KProperty<DataRow<T>>.get(column: KProperty<DataFrame<R>>): FrameColumn<R> =
        invoke()[column]

    /**
     * Retrieves the value of the column with this name from the [DataFrame].
     * This is a shorthand for [get][ColumnsContainer.get]`("myColumnName")` and can be
     * written as `"myColumnName"<MyColumnType>()` instead.
     *
     * @throws [IllegalArgumentException] if there is no column with this name.
     * @return The [DataColumn] with this name.
     */
    public operator fun <C> String.invoke(): DataColumn<C> = getColumn(this).cast()

    /**
     * Creates a [ColumnPath] from the receiver and the given column name [column].
     * This is a shorthand for [pathOf]`("myColumnName", "myNestedColumnName")` and is often used
     * in combination with [ColumnPath.invoke] to retrieve the value of a nested column.
     * For instance:
     * ```kotlin
     * "myColumn"["myNestedColumn"]<NestedColumnType>()
     * ```
     */
    public operator fun String.get(column: String): ColumnPath = pathOf(this, column)
}

/** [Columns Selection DSL][ColumnsSelectionDsl] */
internal interface ColumnsSelectionDslLink

/** @include [CommonColumnSelectionDocs] */
public interface ColumnsSelectionDsl<out T> : ColumnSelectionDsl<T>, SingleColumn<DataRow<T>> {

    public fun <C> ColumnSet<C>.first(condition: ColumnFilter<C>): SingleColumn<C> =
        transform { listOf(it.first(condition)) }.single()

    public fun <C> ColumnSet<C>.single(condition: ColumnFilter<C>): SingleColumn<C> =
        transform { listOf(it.single(condition)) }.single()

    public fun SingleColumn<AnyRow>.col(index: Int): SingleColumn<Any?> = getChildrenAt(index).single()

    public operator fun <C> ColumnSet<C>.get(index: Int): SingleColumn<C> = getAt(index)

    public fun ColumnsContainer<*>.group(name: String): ColumnGroupReference = name.toColumnOf()

    public operator fun String.rangeTo(endInclusive: String): ColumnSet<*> =
        toColumnAccessor().rangeTo(endInclusive.toColumnAccessor())

    public operator fun KProperty<*>.rangeTo(endInclusive: KProperty<*>): ColumnSet<*> =
        toColumnAccessor().rangeTo(endInclusive.toColumnAccessor())

    public operator fun AnyColumnReference.rangeTo(endInclusive: AnyColumnReference): ColumnSet<*> =
        object : ColumnSet<Any?> {
            override fun resolve(context: ColumnResolutionContext): List<ColumnWithPath<Any?>> {
                val startPath = this@rangeTo.resolveSingle(context)!!.path
                val endPath = endInclusive.resolveSingle(context)!!.path
                val parentPath = startPath.parent()!!
                require(parentPath == endPath.parent()) { "Start and end columns have different parent column paths" }
                val parentCol = context.df.getColumnGroup(parentPath)
                val startIndex = parentCol.getColumnIndex(startPath.name)
                val endIndex = parentCol.getColumnIndex(endPath.name)
                return (startIndex..endIndex).map {
                    parentCol.getColumn(it).let {
                        it.addPath(parentPath + it.name)
                    }
                }
            }
        }

    public fun none(): ColumnSet<*> = ColumnsList<Any?>(emptyList())

    // region cols

    public fun ColumnSet<*>.cols(predicate: (AnyCol) -> Boolean = { true }): ColumnSet<Any?> = colsInternal(predicate)

    public fun <C> ColumnSet<*>.cols(firstCol: ColumnReference<C>, vararg otherCols: ColumnReference<C>): ColumnSet<C> =
        (listOf(firstCol) + otherCols).let { refs ->
            transform { it.flatMap { col -> refs.mapNotNull { col.getChild(it) } } }
        }

    public fun ColumnSet<*>.cols(firstCol: String, vararg otherCols: String): ColumnSet<Any?> =
        (listOf(firstCol) + otherCols).let { names ->
            transform { it.flatMap { col -> names.mapNotNull { col.getChild(it) } } }
        }

    public fun <C> ColumnSet<*>.cols(firstCol: KProperty<C>, vararg otherCols: KProperty<C>): ColumnSet<C> =
        (listOf(firstCol) + otherCols).let { names ->
            transform { it.flatMap { col -> names.mapNotNull { col.getChild(it) } } }
        }

    public fun ColumnSet<*>.cols(vararg indices: Int): ColumnSet<Any?> =
        transform { it.flatMap { it.children().let { children -> indices.map { children[it] } } } }

    public fun ColumnSet<*>.cols(range: IntRange): ColumnSet<Any?> =
        transform { it.flatMap { it.children().subList(range.first, range.last + 1) } }

    // region select

<<<<<<< HEAD
=======
    public fun <C> ColumnSet<DataRow<C>>.select(vararg columns: String): ColumnSet<*> = select { columns.toColumnSet() }

    public fun <C, R> ColumnSet<DataRow<C>>.select(vararg columns: KProperty<R>): ColumnSet<R> =
        select { columns.toColumnSet() }

>>>>>>> 912d8f5a
    public fun <C, R> ColumnSet<DataRow<C>>.select(selector: ColumnsSelector<C, R>): ColumnSet<R> = createColumnSet {
        this@select.resolve(it).flatMap { group ->
            group.asColumnGroup().getColumnsWithPaths(selector).map {
                it.changePath(group.path + it.path)
            }
        }
    }

    public fun <C> ColumnSet<DataRow<C>>.select(vararg columns: String): ColumnSet<*> = select { columns.toColumns() }

    public fun <C, R> ColumnSet<DataRow<C>>.select(vararg columns: ColumnReference<R>): ColumnSet<R> =
        select { columns.toColumns() }

    public fun <C, R> ColumnSet<DataRow<C>>.select(vararg columns: KProperty<R>): ColumnSet<R> =
        select { columns.toColumns() }

    // endregion

    // endregion

    // region dfs

    public fun <C> ColumnSet<C>.dfs(predicate: (ColumnWithPath<*>) -> Boolean): ColumnSet<Any?> = dfsInternal(predicate)

    public fun String.dfs(predicate: (ColumnWithPath<*>) -> Boolean): ColumnSet<*> = toColumnAccessor().dfs(predicate)

    public fun <C> KProperty<C>.dfs(predicate: (ColumnWithPath<*>) -> Boolean): ColumnSet<*> =
        toColumnAccessor().dfs(predicate)

    // endregion

    // region all

    public fun SingleColumn<*>.all(): ColumnSet<*> = transformSingle { it.children() }

    public fun String.all(): ColumnSet<*> = toColumnAccessor().transformSingle { it.children() }

    public fun KProperty<*>.all(): ColumnSet<*> = toColumnAccessor().transformSingle { it.children() }

    // region allDfs

    public fun ColumnSet<*>.allDfs(includeGroups: Boolean = false): ColumnSet<Any?> =
        if (includeGroups) dfs { true } else dfs { !it.isColumnGroup() }

    public fun String.allDfs(includeGroups: Boolean = false): ColumnSet<Any?> = toColumnAccessor().allDfs(includeGroups)

    public fun KProperty<*>.allDfs(includeGroups: Boolean = false): ColumnSet<Any?> =
        toColumnAccessor().allDfs(includeGroups)

    // endregion

    // region allAfter

    // excluding current
    public fun SingleColumn<*>.allAfter(colPath: ColumnPath): ColumnSet<Any?> {
        var take = false
        return children {
            if (take) true
            else {
                take = colPath == it.path
                false
            }
        }
    }

    public fun SingleColumn<*>.allAfter(colName: String): ColumnSet<Any?> = allAfter(pathOf(colName))
    public fun SingleColumn<*>.allAfter(column: AnyColumnReference): ColumnSet<Any?> = allAfter(column.path())
    public fun SingleColumn<*>.allAfter(column: KProperty<*>): ColumnSet<Any?> =
        allAfter(column.toColumnAccessor().path())

    public fun String.allAfter(colPath: ColumnPath): ColumnSet<Any?> = toColumnAccessor().allAfter(colPath)
    public fun String.allAfter(colName: String): ColumnSet<Any?> = toColumnAccessor().allAfter(colName)
    public fun String.allAfter(column: AnyColumnReference): ColumnSet<Any?> = toColumnAccessor().allAfter(column)
    public fun String.allAfter(column: KProperty<*>): ColumnSet<Any?> = toColumnAccessor().allAfter(column)

    public fun KProperty<*>.allAfter(colPath: ColumnPath): ColumnSet<Any?> = toColumnAccessor().allAfter(colPath)
    public fun KProperty<*>.allAfter(colName: String): ColumnSet<Any?> = toColumnAccessor().allAfter(colName)
    public fun KProperty<*>.allAfter(column: AnyColumnReference): ColumnSet<Any?> = toColumnAccessor().allAfter(column)
    public fun KProperty<*>.allAfter(column: KProperty<*>): ColumnSet<Any?> = toColumnAccessor().allAfter(column)

    // endregion

    // region allFrom

    // including current
    public fun SingleColumn<*>.allFrom(colPath: ColumnPath): ColumnSet<Any?> {
        var take = false
        return children {
            if (take) true
            else {
                take = colPath == it.path
                take
            }
        }
    }

    public fun SingleColumn<*>.allFrom(colName: String): ColumnSet<Any?> = allFrom(pathOf(colName))
    public fun SingleColumn<*>.allFrom(column: AnyColumnReference): ColumnSet<Any?> = allFrom(column.path())
    public fun SingleColumn<*>.allFrom(column: KProperty<*>): ColumnSet<Any?> =
        allFrom(column.toColumnAccessor().path())

    public fun String.allFrom(colPath: ColumnPath): ColumnSet<Any?> = toColumnAccessor().allFrom(colPath)
    public fun String.allFrom(colName: String): ColumnSet<Any?> = toColumnAccessor().allFrom(colName)
    public fun String.allFrom(column: AnyColumnReference): ColumnSet<Any?> = toColumnAccessor().allFrom(column)
    public fun String.allFrom(column: KProperty<*>): ColumnSet<Any?> = toColumnAccessor().allFrom(column)

    public fun KProperty<*>.allFrom(colPath: ColumnPath): ColumnSet<Any?> = toColumnAccessor().allFrom(colPath)
    public fun KProperty<*>.allFrom(colName: String): ColumnSet<Any?> = toColumnAccessor().allFrom(colName)
    public fun KProperty<*>.allFrom(column: AnyColumnReference): ColumnSet<Any?> = toColumnAccessor().allFrom(column)
    public fun KProperty<*>.allFrom(column: KProperty<*>): ColumnSet<Any?> = toColumnAccessor().allFrom(column)

    // endregion

    // region allBefore

    // excluding current
    public fun SingleColumn<*>.allBefore(colPath: ColumnPath): ColumnSet<Any?> {
        var take = true
        return children {
            if (!take) false
            else {
                take = colPath != it.path
                take
            }
        }
    }

    public fun SingleColumn<*>.allBefore(colName: String): ColumnSet<Any?> = allBefore(pathOf(colName))
    public fun SingleColumn<*>.allBefore(column: AnyColumnReference): ColumnSet<Any?> = allBefore(column.path())
    public fun SingleColumn<*>.allBefore(column: KProperty<*>): ColumnSet<Any?> =
        allBefore(column.toColumnAccessor().path())

    public fun String.allBefore(colPath: ColumnPath): ColumnSet<Any?> = toColumnAccessor().allBefore(colPath)
    public fun String.allBefore(colName: String): ColumnSet<Any?> = toColumnAccessor().allBefore(colName)
    public fun String.allBefore(column: AnyColumnReference): ColumnSet<Any?> = toColumnAccessor().allBefore(column)
    public fun String.allBefore(column: KProperty<*>): ColumnSet<Any?> = toColumnAccessor().allBefore(column)

    public fun KProperty<*>.allBefore(colPath: ColumnPath): ColumnSet<Any?> = toColumnAccessor().allBefore(colPath)
    public fun KProperty<*>.allBefore(colName: String): ColumnSet<Any?> = toColumnAccessor().allBefore(colName)
    public fun KProperty<*>.allBefore(column: AnyColumnReference): ColumnSet<Any?> =
        toColumnAccessor().allBefore(column)

    public fun KProperty<*>.allBefore(column: KProperty<*>): ColumnSet<Any?> = toColumnAccessor().allBefore(column)

    // endregion

    // region allUpTo

    // including current
    public fun SingleColumn<*>.allUpTo(colPath: ColumnPath): ColumnSet<Any?> {
        var take = true
        return children {
            if (!take) false
            else {
                take = colPath != it.path
                true
            }
        }
    }

    public fun SingleColumn<*>.allUpTo(colName: String): ColumnSet<Any?> = allUpTo(pathOf(colName))
    public fun SingleColumn<*>.allUpTo(column: AnyColumnReference): ColumnSet<Any?> = allUpTo(column.path())
    public fun SingleColumn<*>.allUpTo(column: KProperty<*>): ColumnSet<Any?> =
        allUpTo(column.toColumnAccessor().path())

    public fun String.allUpTo(colPath: ColumnPath): ColumnSet<Any?> = toColumnAccessor().allUpTo(colPath)
    public fun String.allUpTo(colName: String): ColumnSet<Any?> = toColumnAccessor().allUpTo(colName)
    public fun String.allUpTo(column: AnyColumnReference): ColumnSet<Any?> = toColumnAccessor().allUpTo(column)
    public fun String.allUpTo(column: KProperty<*>): ColumnSet<Any?> = toColumnAccessor().allUpTo(column)

    public fun KProperty<*>.allUpTo(colPath: ColumnPath): ColumnSet<Any?> = toColumnAccessor().allUpTo(colPath)
    public fun KProperty<*>.allUpTo(colName: String): ColumnSet<Any?> = toColumnAccessor().allUpTo(colName)
    public fun KProperty<*>.allUpTo(column: AnyColumnReference): ColumnSet<Any?> = toColumnAccessor().allUpTo(column)
    public fun KProperty<*>.allUpTo(column: KProperty<*>): ColumnSet<Any?> = toColumnAccessor().allUpTo(column)

    // endregion

    // endregion

    // region groups

    public fun SingleColumn<*>.groups(filter: (ColumnGroup<*>) -> Boolean = { true }): ColumnSet<AnyRow> =
        children { it.isColumnGroup() && filter(it.asColumnGroup()) } as ColumnSet<AnyRow>

    public fun String.groups(filter: (ColumnGroup<*>) -> Boolean = { true }): ColumnSet<AnyRow> =
        toColumnAccessor().groups(filter)

    public fun KProperty<*>.groups(filter: (ColumnGroup<*>) -> Boolean = { true }): ColumnSet<AnyRow> =
        toColumnAccessor().groups(filter)

    // endregion

    // region children

    public fun ColumnSet<*>.children(predicate: (ColumnWithPath<Any?>) -> Boolean = { true }): ColumnSet<Any?> =
        transform { it.flatMap { it.children().filter { predicate(it) } } }

    public fun ColumnGroupReference.children(): ColumnSet<Any?> = transformSingle { it.children() }

    // endregion

    public operator fun <C> List<DataColumn<C>>.get(range: IntRange): ColumnSet<C> =
        ColumnsList(subList(range.first, range.last + 1))

    public fun <C> col(property: KProperty<C>): ColumnAccessor<C> = property.toColumnAccessor()

    public operator fun ColumnSet<*>.get(colName: String): ColumnSet<Any?> =
        transform { it.mapNotNull { it.getChild(colName) } }

    public operator fun <C> ColumnSet<*>.get(column: ColumnReference<C>): ColumnSet<C> = cols(column)
    public operator fun <C> ColumnSet<*>.get(column: KProperty<C>): ColumnSet<C> = cols(column)

    public fun SingleColumn<AnyRow>.take(n: Int): ColumnSet<*> = transformSingle { it.children().take(n) }
    public fun SingleColumn<AnyRow>.takeLast(n: Int): ColumnSet<*> = transformSingle { it.children().takeLast(n) }
    public fun SingleColumn<AnyRow>.drop(n: Int): ColumnSet<*> = transformSingle { it.children().drop(n) }
    public fun SingleColumn<AnyRow>.dropLast(n: Int = 1): ColumnSet<*> = transformSingle { it.children().dropLast(n) }

    public fun <C> ColumnSet<C>.drop(n: Int): ColumnSet<C> = transform { it.drop(n) }
    public fun <C> ColumnSet<C>.take(n: Int): ColumnSet<C> = transform { it.take(n) }
    public fun <C> ColumnSet<C>.dropLast(n: Int = 1): ColumnSet<C> = transform { it.dropLast(n) }
    public fun <C> ColumnSet<C>.takeLast(n: Int): ColumnSet<C> = transform { it.takeLast(n) }
    public fun <C> ColumnSet<C>.top(): ColumnSet<C> = transform { it.top() }
    public fun <C> ColumnSet<C>.takeWhile(predicate: Predicate<ColumnWithPath<C>>): ColumnSet<C> =
        transform { it.takeWhile(predicate) }

    public fun <C> ColumnSet<C>.takeLastWhile(predicate: Predicate<ColumnWithPath<C>>): ColumnSet<C> =
        transform { it.takeLastWhile(predicate) }

    public fun <C> ColumnSet<C>.filter(predicate: Predicate<ColumnWithPath<C>>): ColumnSet<C> =
        transform { it.filter(predicate) }

    public fun ColumnSet<*>.nameContains(text: CharSequence): ColumnSet<Any?> = cols { it.name.contains(text) }
    public fun ColumnSet<*>.nameContains(regex: Regex): ColumnSet<Any?> = cols { it.name.contains(regex) }
    public fun ColumnSet<*>.startsWith(prefix: CharSequence): ColumnSet<Any?> = cols { it.name.startsWith(prefix) }
    public fun ColumnSet<*>.endsWith(suffix: CharSequence): ColumnSet<Any?> = cols { it.name.endsWith(suffix) }

    public fun <C> ColumnSet<C>.except(vararg other: ColumnSet<*>): ColumnSet<*> = except(other.toColumnSet())
    public fun <C> ColumnSet<C>.except(vararg other: String): ColumnSet<*> = except(other.toColumnSet())

    public fun <C> ColumnSet<C?>.withoutNulls(): ColumnSet<C> = transform { it.filter { !it.hasNulls } } as ColumnSet<C>

    public infix fun <C> ColumnSet<C>.except(other: ColumnSet<*>): ColumnSet<*> =
        createColumnSet { resolve(it).allColumnsExcept(other.resolve(it)) }

    public infix fun <C> ColumnSet<C>.except(selector: ColumnsSelector<T, *>): ColumnSet<C> =
        except(selector.toColumns()) as ColumnSet<C>

    public operator fun <C> ColumnsSelector<T, C>.invoke(): ColumnSet<C> =
        this(this@ColumnsSelectionDsl, this@ColumnsSelectionDsl)

    public infix fun <C> ColumnReference<C>.into(newName: String): ColumnReference<C> = named(newName)
    public infix fun <C> ColumnReference<C>.into(column: ColumnAccessor<*>): ColumnReference<C> = into(column.name())
    public infix fun <C> ColumnReference<C>.into(column: KProperty<*>): ColumnReference<C> = named(column.columnName)

    public infix fun String.into(newName: String): ColumnReference<Any?> = toColumnAccessor().into(newName)
    public infix fun String.into(column: ColumnAccessor<*>): ColumnReference<Any?> =
        toColumnAccessor().into(column.name())

    public infix fun String.into(column: KProperty<*>): ColumnReference<Any?> =
        toColumnAccessor().into(column.columnName)

    public infix fun <C> ColumnReference<C>.named(newName: String): ColumnReference<C> = renamedReference(newName)
    public infix fun <C> ColumnReference<C>.named(nameFrom: ColumnReference<*>): ColumnReference<C> =
        named(nameFrom.name)

    public infix fun <C> ColumnReference<C>.named(nameFrom: KProperty<*>): ColumnReference<C> =
        named(nameFrom.columnName)

    public infix fun String.named(newName: String): ColumnReference<Any?> = toColumnAccessor().named(newName)
    public infix fun String.named(nameFrom: ColumnReference<*>): ColumnReference<Any?> =
        toColumnAccessor().named(nameFrom.name)

    public infix fun String.named(nameFrom: KProperty<*>): ColumnReference<Any?> =
        toColumnAccessor().named(nameFrom.columnName)

    public infix fun <C> KProperty<C>.named(newName: String): ColumnReference<C> = toColumnAccessor().named(newName)

    public infix fun <C> KProperty<C>.named(nameFrom: ColumnReference<*>): ColumnReference<C> =
        toColumnAccessor().named(nameFrom.name)

    public infix fun <C> KProperty<C>.named(nameFrom: KProperty<*>): ColumnReference<C> =
        toColumnAccessor().named(nameFrom.columnName)

    // region and

    // region String
    public infix fun String.and(other: String): ColumnSet<Any?> = toColumnAccessor() and other.toColumnAccessor()
    public infix fun <C> String.and(other: ColumnSet<C>): ColumnSet<Any?> = toColumnAccessor() and other
    public infix fun <C> String.and(other: KProperty<C>): ColumnSet<Any?> = toColumnAccessor() and other
    public infix fun <C> String.and(other: ColumnsSelector<T, C>): ColumnSet<Any?> = toColumnAccessor() and other()

    // endregion

    // region KProperty
    public infix fun <C> KProperty<C>.and(other: ColumnSet<C>): ColumnSet<C> = toColumnAccessor() and other
    public infix fun <C> KProperty<C>.and(other: String): ColumnSet<Any?> = toColumnAccessor() and other
    public infix fun <C> KProperty<C>.and(other: KProperty<C>): ColumnSet<C> =
        toColumnAccessor() and other.toColumnAccessor()

    public infix fun <C> KProperty<C>.and(other: ColumnsSelector<T, C>): ColumnSet<C> = toColumnAccessor() and other()

    // endregion

    // region ColumnSet

    public infix fun <C> ColumnSet<C>.and(other: KProperty<C>): ColumnSet<C> = this and other.toColumnAccessor()
    public infix fun <C> ColumnSet<C>.and(other: String): ColumnSet<Any?> = this and other.toColumnAccessor()
    public infix fun <C> ColumnSet<C>.and(other: ColumnSet<C>): ColumnSet<C> = ColumnsList(this, other)
    public infix fun <C> ColumnSet<C>.and(other: ColumnsSelector<T, C>): ColumnSet<C> = this and other()

    // endregion

    // region ColumnsSelector

    public infix fun <C> ColumnsSelector<T, C>.and(other: KProperty<C>): ColumnSet<C> = this() and other
    public infix fun <C> ColumnsSelector<T, C>.and(other: String): ColumnSet<Any?> = this() and other
    public infix fun <C> ColumnsSelector<T, C>.and(other: ColumnSet<C>): ColumnSet<C> = this() and other
    public infix fun <C> ColumnsSelector<T, C>.and(other: ColumnsSelector<T, C>): ColumnSet<C> = this() and other

    // endregion

    public fun <C> ColumnSet<C>.distinct(): ColumnSet<C> = DistinctColumnSet(this)

    public fun <C> String.dfsOf(type: KType, predicate: (ColumnWithPath<C>) -> Boolean = { true }): ColumnSet<*> =
        toColumnAccessor().dfsOf(type, predicate)

    public fun <C> KProperty<*>.dfsOf(type: KType, predicate: (ColumnWithPath<C>) -> Boolean = { true }): ColumnSet<*> =
        toColumnAccessor().dfsOf(type, predicate)

    /**
     * @include [CommonColsOfDocs]
     * Get sub-columns of the column with this name by [type] without a filter.
     * For example:
     *
     * `df.`[select][DataFrame.select]` { "myColumnGroup".`[colsOf][colsOf]`(`[typeOf][typeOf]`<`[Int][Int]`>()) }`
     *
     * @include [CommonColsOfDocs.Return]
     */
    public fun String.colsOf(type: KType): ColumnSet<Any?> = toColumnAccessor().colsOf(type)

    /**
     * @include [CommonColsOfDocs]
     * Get sub-columns of the column with this name by [type] with a [filter].
     * For example:
     *
     * `df.`[select][DataFrame.select]` { "myColumnGroup".`[colsOf][colsOf]`(`[typeOf][typeOf]`<`[Int][Int]`>()) { it: `[DataColumn][DataColumn]`<`[Int][Int]`> -> it.`[size][DataColumn.size]` > 10 } }`
     *
     * @include [CommonColsOfDocs.FilterParam]
     * @include [CommonColsOfDocs.ReturnFiltered]
     */
    public fun <C> String.colsOf(type: KType, filter: (DataColumn<C>) -> Boolean): ColumnSet<Any?> =
        toColumnAccessor().colsOf(type, filter)

    /**
     * @include [CommonColsOfDocs]
     * Get sub-columns of the column this [KProperty Accessor][KProperty] points to by [type] without a filter.
     * For example:
     *
     * `df.`[select][DataFrame.select]` { Type::myColumnGroup.`[colsOf][colsOf]`(`[typeOf][typeOf]`<`[Int][Int]`>()) }`
     *
     * @include [CommonColsOfDocs.Return]
     */
    public fun KProperty<*>.colsOf(type: KType): ColumnSet<Any?> = toColumnAccessor().colsOf(type)

    /**
     * @include [CommonColsOfDocs]
     * Get sub-columns of the column this [KProperty Accessor][KProperty] points to by [type] with a [filter].
     * For example:
     *
     * `df.`[select][DataFrame.select]` { Type::myColumnGroup.`[colsOf][colsOf]`(`[typeOf][typeOf]`<`[Int][Int]`>()) { it: `[DataColumn][DataColumn]`<`[Int][Int]`> -> it.`[size][DataColumn.size]` > 10 } }`
     *
     * @include [CommonColsOfDocs.FilterParam]
     * @include [CommonColsOfDocs.ReturnFiltered]
     */
    public fun <C> KProperty<*>.colsOf(type: KType, filter: (DataColumn<C>) -> Boolean): ColumnSet<Any?> =
        toColumnAccessor().colsOf(type, filter)
}

public inline fun <T, reified R> ColumnsSelectionDsl<T>.expr(
    name: String = "",
    infer: Infer = Infer.Nulls,
    noinline expression: AddExpression<T, R>,
): DataColumn<R> = mapToColumn(name, infer, expression)

internal fun <T, C> ColumnsSelector<T, C>.filter(predicate: (ColumnWithPath<C>) -> Boolean): ColumnsSelector<T, C> =
    { this@filter(it, it).filter(predicate) }

internal fun ColumnSet<*>.colsInternal(predicate: (AnyCol) -> Boolean) =
    transform { it.flatMap { it.children().filter { predicate(it.data) } } }

internal fun ColumnSet<*>.dfsInternal(predicate: (ColumnWithPath<*>) -> Boolean) =
    transform { it.filter { it.isColumnGroup() }.flatMap { it.children().dfs().filter(predicate) } }

public fun <C> ColumnSet<*>.dfsOf(type: KType, predicate: (ColumnWithPath<C>) -> Boolean = { true }): ColumnSet<*> =
    dfsInternal { it.isSubtypeOf(type) && predicate(it.cast()) }

public inline fun <reified C> ColumnSet<*>.dfsOf(noinline filter: (ColumnWithPath<C>) -> Boolean = { true }): ColumnSet<C> =
    dfsOf(typeOf<C>(), filter) as ColumnSet<C>

/**
 * ## Cols Of
 * Get columns by a given type and an optional filter.
 *
 * For example:
 *
 * `df.`[select][DataFrame.select]` { `[colsOf][colsOf]`<`[Int][Int]`>() }`
 *
 * `df.`[select][DataFrame.select]` { `[colsOf][colsOf]`<`[Int][Int]`> { it.`[size][DataColumn.size]` > 10 } }`
 * {@include [LineBreak]}
 * Alternatively, [colsOf] can also be called on existing columns:
 *
 * `df.`[select][DataFrame.select]` { myColumnGroup.`[colsOf][colsOf]`<`[Int][Int]`>() }`
 *
 * `df.`[select][DataFrame.select]` { "myColumnGroup"<Type>().`[colsOf][colsOf]`<`[Int][Int]`> { it.`[size][DataColumn.size]` > 10 } }`
 *
 * `df.`[select][DataFrame.select]` { (Type::myColumnGroup)().`[colsOf][colsOf]`<`[Double][Double]`>() }`
 * {@include [LineBreak]}
 * Finally, [colsOf] can also take a [KType] argument instead of a reified type.
 * This is useful when the type is not known at compile time or when the API function cannot be inlined.
 * (TODO: [Issue: #325, context receiver support](https://github.com/Kotlin/dataframe/issues/325))
 *
 * `df.`[select][DataFrame.select]` { `[colsOf][colsOf]`(`[typeOf][typeOf]`<`[Int][Int]`>()) }`
 *
 * `df.`[select][DataFrame.select]` { "myColumnGroup".`[colsOf][colsOf]`(`[typeOf][typeOf]`<`[Int][Int]`>()) { it: `[DataColumn][DataColumn]`<`[Int][Int]`> -> it.`[size][DataColumn.size]` > 10 } }`
 */
internal interface ColsOf

/**
 * @include [ColsOf]
 * ## This Cols Of Overload
 */
private interface CommonColsOfDocs {

    /** @return A [ColumnSet] containing the columns of given type. */
    interface Return

    /** @return A [ColumnSet] containing the columns of given type that were included by [filter\]. */
    interface ReturnFiltered

    /** @param [filter\] a filter function that takes a column of type [C\] and returns `true` if the column should be included. */
    interface FilterParam
}

/**
 * @include [CommonColsOfDocs]
 * Get (sub-)columns by [type] without a filter.
 * For example:
 *
 * `df.`[select][DataFrame.select]` { `[colsOf][colsOf]`(`[typeOf][typeOf]`<`[Int][Int]`>()) }`
 *
 * `df.`[select][DataFrame.select]` { myColumnGroup.`[colsOf][colsOf]`(`[typeOf][typeOf]`<`[Int][Int]`>()) }`
 *
 * @include [CommonColsOfDocs.Return]
 */
public fun ColumnSet<*>.colsOf(type: KType): ColumnSet<Any?> = colsOf(type) { true }

/**
 * @include [CommonColsOfDocs]
 * Get (sub-)columns by a given type without a filter.
 * For example:
 *
 * `df.`[select][DataFrame.select]` { `[colsOf][colsOf]`<`[Int][Int]`>() }`
 *
 * `df.`[select][DataFrame.select]` { myColumnGroup.`[colsOf][colsOf]`<`[Int][Int]`>() }`
 *
 * @include [CommonColsOfDocs.Return]
 */
public inline fun <reified C> ColumnSet<*>.colsOf(): ColumnSet<C> = colsOf(typeOf<C>()) as ColumnSet<C>

/**
 * @include [CommonColsOfDocs]
 * Get (sub-)columns by [type] with [filter].
 * For example:
 *
 * `df.`[select][DataFrame.select]` { `[colsOf][colsOf]`(`[typeOf][typeOf]`<`[Int][Int]`>()) { it: `[DataColumn][DataColumn]`<`[Int][Int]`> -> it.`[size][DataColumn.size]` > 10 } }`
 *
 * `df.`[select][DataFrame.select]` { myColumnGroup.`[colsOf][colsOf]`(`[typeOf][typeOf]`<`[Int][Int]`>()) { it: `[DataColumn][DataColumn]`<`[Int][Int]`> -> it.`[size][DataColumn.size]` > 10 } }`
 *
 * @include [CommonColsOfDocs.FilterParam]
 * @include [CommonColsOfDocs.ReturnFiltered]
 */
public fun <C> ColumnSet<*>.colsOf(type: KType, filter: (DataColumn<C>) -> Boolean): ColumnSet<C> =
    colsInternal { it.isSubtypeOf(type) && filter(it.cast()) } as ColumnSet<C>

/**
 * @include [CommonColsOfDocs]
 * Get (sub-)columns by a given type with filter.
 * For example:
 *
 * `df.`[select][DataFrame.select]` { `[colsOf][colsOf]`<`[Int][Int]`> { it.`[size][DataColumn.size]` > 10 } }`
 *
 * `df.`[select][DataFrame.select]` { myColumnGroup.`[colsOf][colsOf]`<`[Int][Int]`> { it.`[size][DataColumn.size]` > 10 } }`
 *
 * @include [CommonColsOfDocs.FilterParam]
 * @include [CommonColsOfDocs.ReturnFiltered]
 */
public inline fun <reified C> ColumnSet<*>.colsOf(noinline filter: (DataColumn<C>) -> Boolean = { true }): ColumnSet<C> =
    colsOf(typeOf<C>(), filter)

/* TODO: [Issue: #325, context receiver support](https://github.com/Kotlin/dataframe/issues/325)
context(ColumnsSelectionDsl)
public inline fun <reified C> KProperty<*>.colsOf(noinline filter: (DataColumn<C>) -> Boolean): ColumnSet<Any?> =
    colsOf(typeOf<C>(), filter)

context(ColumnsSelectionDsl)
public inline fun <reified C> KProperty<*>.colsOf(): ColumnSet<Any?> =
    colsOf(typeOf<C>())

context(ColumnsSelectionDsl)
public inline fun <reified C> String.colsOf(noinline filter: (DataColumn<C>) -> Boolean): ColumnSet<Any?> =
    colsOf(typeOf<C>(), filter)

context(ColumnsSelectionDsl)
public inline fun <reified C> String.colsOf(): ColumnSet<Any?> =
    colsOf(typeOf<C>()) */<|MERGE_RESOLUTION|>--- conflicted
+++ resolved
@@ -260,14 +260,11 @@
 
     // region select
 
-<<<<<<< HEAD
-=======
     public fun <C> ColumnSet<DataRow<C>>.select(vararg columns: String): ColumnSet<*> = select { columns.toColumnSet() }
 
     public fun <C, R> ColumnSet<DataRow<C>>.select(vararg columns: KProperty<R>): ColumnSet<R> =
         select { columns.toColumnSet() }
 
->>>>>>> 912d8f5a
     public fun <C, R> ColumnSet<DataRow<C>>.select(selector: ColumnsSelector<C, R>): ColumnSet<R> = createColumnSet {
         this@select.resolve(it).flatMap { group ->
             group.asColumnGroup().getColumnsWithPaths(selector).map {
