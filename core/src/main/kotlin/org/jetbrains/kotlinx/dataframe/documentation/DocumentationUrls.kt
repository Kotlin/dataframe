--- conflicted
+++ resolved
@@ -81,14 +81,13 @@
     /** <a href="{@include [Url]}/distinct.html">See `distinct` on the documentation website.</a> */
     interface Distinct
 
-<<<<<<< HEAD
+
     /** <a href="{@include [Url]}/flatten.html">See `flatten` on the documentation website.</a> */
     interface Flatten
-=======
+
     /** <a href="{@include [Url]}/cumsum.html">See `cumSum` on the documentation website.</a> */
     interface CumSum
 
     /** [See `describe` on the documentation website.]({@include [Url]}/describe.html) */
     interface Describe
->>>>>>> 03401e3c
 }