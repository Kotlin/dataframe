package org.jetbrains.kotlinx.dataframe.util

/*
 * This file contains deprecation messages for the whole core module.
 * After each release, all messages should be reviewed and updated.
 * Level.WARNING -> Level.ERROR
 * Level.ERROR -> Remove
 */

// region WARNING in 0.15, ERROR in 0.16

private const val MESSAGE_0_16 = "Will be removed in 0.16."

internal const val DF_READ_NO_CSV = "This function is deprecated and should be replaced with `readCSV`. $MESSAGE_0_16"
internal const val DF_READ_NO_CSV_REPLACE =
    "this.readCSV(fileOrUrl, delimiter, header, colTypes, skipLines, readLines, duplicate, charset)"

<<<<<<< HEAD
internal const val PARSER_OPTIONS = "This constructor is only here for binary compatibility. $MESSAGE_0_16"

internal const val PARSER_OPTIONS_COPY = "This function is only here for binary compatibility. $MESSAGE_0_16"

=======
internal const val CREATE_FRAME_COLUMN =
    "Removed from public API as this can likely better be solved by `DataFrame.chunked()`. Replaced by internal df.chunkedImpl(). $MESSAGE_0_16"
internal const val CREATE_FRAME_COLUMN_REPLACE = "df.chunkedImpl(startIndices, name)"
internal const val CHUNKED_IMPL_IMPORT = "org.jetbrains.kotlinx.dataframe.impl.api.chunkedImpl"

internal const val CREATE_WITH_TYPE_INFERENCE =
    "This function is deprecated and should be replaced by `createByInference()`. $MESSAGE_0_16"
internal const val CREATE_WITH_TYPE_INFERENCE_REPLACE =
    "createByInference(name, values, TypeSuggestion.Infer, nullable)"
internal const val CREATE_BY_INFERENCE_IMPORT = "org.jetbrains.kotlinx.dataframe.DataColumn.Companion.createByInference"
internal const val TYPE_SUGGESTION_IMPORT = "org.jetbrains.kotlinx.dataframe.columns.TypeSuggestion"

internal const val CREATE = "This function is deprecated and should be replaced by `createByType()`. $MESSAGE_0_16"
internal const val CREATE_REPLACE = "createByType(name, values, type, infer)"
internal const val CREATE_INLINE_REPLACE = "createByType(name, values, infer)"
internal const val CREATE_BY_TYPE_IMPORT = "org.jetbrains.kotlinx.dataframe.DataColumn.Companion.createByType"

internal const val GUESS_VALUE_TYPE = "This function is just here for binary compatibility. $MESSAGE_0_16"

internal const val CREATE_COLUMN = "This function is just here for binary compatibility. $MESSAGE_0_16"

internal const val GUESS_COLUMN_TYPE = "This function is just here for binary compatibility. $MESSAGE_0_16"

public const val DF_READ_EXCEL: String = "This function is just here for binary compatibility. $MESSAGE_0_16"
>>>>>>> 6aab5fa4
// endregion

// region WARNING in 0.16, ERROR in 0.17

private const val MESSAGE_0_17 = "Will be removed in 0.17."

// endregion

// region keep across releases

internal const val IDENTITY_FUNCTION = "This overload is an identity function and can be omitted."

internal const val COL_REPLACE = "col"

internal const val ALL_COLS_EXCEPT =
    "This overload is blocked to prevent issues with column accessors. Use the `{}` overload instead."
internal const val ALL_COLS_REPLACE = "allColsExcept { other }"
internal const val ALL_COLS_REPLACE_VARARG = "allColsExcept { others.toColumnSet() }"

// endregion<|MERGE_RESOLUTION|>--- conflicted
+++ resolved
@@ -15,12 +15,6 @@
 internal const val DF_READ_NO_CSV_REPLACE =
     "this.readCSV(fileOrUrl, delimiter, header, colTypes, skipLines, readLines, duplicate, charset)"
 
-<<<<<<< HEAD
-internal const val PARSER_OPTIONS = "This constructor is only here for binary compatibility. $MESSAGE_0_16"
-
-internal const val PARSER_OPTIONS_COPY = "This function is only here for binary compatibility. $MESSAGE_0_16"
-
-=======
 internal const val CREATE_FRAME_COLUMN =
     "Removed from public API as this can likely better be solved by `DataFrame.chunked()`. Replaced by internal df.chunkedImpl(). $MESSAGE_0_16"
 internal const val CREATE_FRAME_COLUMN_REPLACE = "df.chunkedImpl(startIndices, name)"
@@ -45,7 +39,11 @@
 internal const val GUESS_COLUMN_TYPE = "This function is just here for binary compatibility. $MESSAGE_0_16"
 
 public const val DF_READ_EXCEL: String = "This function is just here for binary compatibility. $MESSAGE_0_16"
->>>>>>> 6aab5fa4
+
+internal const val PARSER_OPTIONS = "This constructor is only here for binary compatibility. $MESSAGE_0_16"
+
+internal const val PARSER_OPTIONS_COPY = "This function is only here for binary compatibility. $MESSAGE_0_16"
+
 // endregion
 
 // region WARNING in 0.16, ERROR in 0.17
