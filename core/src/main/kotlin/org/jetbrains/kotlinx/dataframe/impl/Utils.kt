package org.jetbrains.kotlinx.dataframe.impl

import org.jetbrains.kotlinx.dataframe.ColumnsSelector
import org.jetbrains.kotlinx.dataframe.DataColumn
import org.jetbrains.kotlinx.dataframe.DataFrame
import org.jetbrains.kotlinx.dataframe.Predicate
import org.jetbrains.kotlinx.dataframe.annotations.ColumnName
import org.jetbrains.kotlinx.dataframe.api.cast
import org.jetbrains.kotlinx.dataframe.columns.ColumnPath
import org.jetbrains.kotlinx.dataframe.columns.ColumnWithPath
import org.jetbrains.kotlinx.dataframe.columns.UnresolvedColumnsPolicy
import org.jetbrains.kotlinx.dataframe.impl.columns.resolve
import org.jetbrains.kotlinx.dataframe.impl.columns.toColumnSet
import org.jetbrains.kotlinx.dataframe.nrow
import java.math.BigDecimal
import java.math.BigInteger
import kotlin.reflect.KCallable
import kotlin.reflect.KClass
import kotlin.reflect.KFunction
import kotlin.reflect.KProperty
import kotlin.reflect.KType
import kotlin.reflect.KTypeProjection
import kotlin.reflect.KVariance
import kotlin.reflect.full.createType
import kotlin.reflect.full.findAnnotation
import kotlin.reflect.full.isSubtypeOf
import kotlin.reflect.full.starProjectedType
import kotlin.reflect.full.valueParameters
import kotlin.reflect.full.withNullability
import kotlin.reflect.jvm.jvmErasure
import kotlin.reflect.typeOf

internal infix fun <T> (Predicate<T>?).and(other: Predicate<T>): Predicate<T> =
    if (this == null) other else { it: T -> this(it) && other(it) }

internal fun <T> T.toIterable(getNext: (T) -> T?) =
    Iterable<T> {
        object : Iterator<T> {

            var current: T? = null
            var beforeStart = true
            var next: T? = null

            override fun hasNext(): Boolean {
                if (beforeStart) return true
                if (next == null) next = getNext(current!!)
                return next != null
            }

            override fun next(): T {
                if (beforeStart) {
                    current = this@toIterable
                    beforeStart = false
                    return current!!
                }
                current = next ?: getNext(current!!)
                next = null
                return current!!
            }
        }
    }

internal fun <T> List<T>.removeAt(index: Int) = subList(0, index) + subList(index + 1, size)

internal inline fun <reified T : Any> Int.cast() = convert(this, T::class)

// TODO remove in favor of column convert logic, Issue #971
internal fun <T : Any> convert(src: Int, tartypeOf: KClass<T>): T =
    when (tartypeOf) {
        Double::class -> src.toDouble() as T
        Long::class -> src.toLong() as T
        Float::class -> src.toFloat() as T
        BigDecimal::class -> src.toBigDecimal() as T
        else -> throw NotImplementedError("Casting int to $tartypeOf is not supported")
    }

internal fun BooleanArray.getTrueIndices(): List<Int> {
    val res = ArrayList<Int>(size)
    for (i in indices) {
        if (this[i]) res.add(i)
    }
    return res
}

internal fun List<Boolean>.getTrueIndices(): List<Int> {
    val res = ArrayList<Int>(size)
    for (i in indices) {
        if (this[i]) res.add(i)
    }
    return res
}

internal fun <T> Iterable<T>.equalsByElement(other: Iterable<T>): Boolean {
    val iterator1 = iterator()
    val iterator2 = other.iterator()
    while (iterator1.hasNext() && iterator2.hasNext()) {
        if (iterator1.next() != iterator2.next()) return false
    }
    if (iterator1.hasNext() || iterator2.hasNext()) return false
    return true
}

internal fun <T> Iterable<T>.rollingHash(): Int {
    val i = iterator()
    var hash = 0
    while (i.hasNext()) {
        hash = 31 * hash + (i.next()?.hashCode() ?: 5)
    }
    return hash
}

public fun <T> Iterable<T>.asList(): List<T> =
    when (this) {
        is List<T> -> this
        else -> this.toList()
    }

@PublishedApi
internal fun <T> Iterable<T>.anyNull(): Boolean = any { it == null }

@PublishedApi
internal fun emptyPath(): ColumnPath = ColumnPath(emptyList())

@PublishedApi
internal fun <T : Number> KClass<T>.zeroOrNull(): T? =
    when (this) {
        Int::class -> 0 as T
        Byte::class -> 0.toByte() as T
        Short::class -> 0.toShort() as T
        Long::class -> 0.toLong() as T
        Double::class -> 0.toDouble() as T
        Float::class -> 0.toFloat() as T
        BigDecimal::class -> BigDecimal.ZERO as T
        BigInteger::class -> BigInteger.ZERO as T
        Number::class -> 0 as? T
        else -> null
    }

@PublishedApi
internal fun <T : Number> KClass<T>.zero(): T =
    zeroOrNull() ?: throw NotImplementedError("Zero value for $this is not supported")

internal fun <T> catchSilent(body: () -> T): T? =
    try {
        body()
    } catch (_: Throwable) {
        null
    }

internal fun Iterable<KClass<*>>.commonType(nullable: Boolean, upperBound: KType? = null) =
    commonParents(this).createType(nullable, upperBound)

/**
 * Returns the common supertype of the given types.
 *
 * @param useStar if true, `*` will be used to fill in generic type parameters instead of `Any?`
 * (for invariant/out variance) or `Nothing` (for in variance)
 *
 * @see Iterable.commonTypeListifyValues
 */
internal fun Iterable<KType?>.commonType(useStar: Boolean = true): KType {
    val distinct = distinct()
    val nullable = distinct.any { it?.isMarkedNullable ?: true }
    return when {
        distinct.isEmpty() || distinct.contains(null) -> typeOf<Any>().withNullability(nullable)

        distinct.size == 1 -> distinct.single()!!

        else -> {
            // common parent class of all KTypes
            val kClass = commonParent(distinct.map { it!!.jvmErasure })
                ?: return typeOf<Any>().withNullability(nullable)

            // all KTypes projected to the common parent class with filled-in generic type parameters (no <T>, but <UpperBound>)
            val projections = distinct
                .map { it!!.projectUpTo(kClass).replaceGenericTypeParametersWithUpperbound() }
            require(projections.all { it.jvmErasure == kClass })

            // make new type arguments for the common parent class
            val arguments = List(kClass.typeParameters.size) { i ->
                val typeParameter = kClass.typeParameters[i]
                val projectionTypes = projections
                    .map { it.arguments[i].type }
                    .filterNot { it in distinct } // avoid infinite recursion

                when {
                    projectionTypes.isEmpty() && typeParameter.variance == KVariance.IN -> {
                        if (useStar) {
                            KTypeProjection.STAR
                        } else {
                            KTypeProjection.invariant(nothingType(false))
                        }
                    }

                    else -> {
                        val commonType = projectionTypes.commonType(useStar)
                        if (commonType == typeOf<Any?>() && useStar) {
                            KTypeProjection.STAR
                        } else {
                            KTypeProjection(typeParameter.variance, commonType)
                        }
                    }
                }
            }
            kClass.createType(arguments, nullable)
        }
    }
}

internal fun <T, C> DataFrame<T>.getColumnsImpl(
    unresolvedColumnsPolicy: UnresolvedColumnsPolicy,
    selector: ColumnsSelector<T, C>,
): List<DataColumn<C>> = getColumnsWithPaths(unresolvedColumnsPolicy, selector).map { it.data }

internal fun <T, C> DataFrame<T>.getColumnsWithPaths(
    unresolvedColumnsPolicy: UnresolvedColumnsPolicy,
    selector: ColumnsSelector<T, C>,
): List<ColumnWithPath<C>> = selector.toColumnSet().resolve(this, unresolvedColumnsPolicy)

internal fun <T, C> DataFrame<T>.getColumnPaths(
    unresolvedColumnsPolicy: UnresolvedColumnsPolicy,
    selector: ColumnsSelector<T, C>,
): List<ColumnPath> = getColumnsWithPaths(unresolvedColumnsPolicy, selector).map { it.path }

<<<<<<< HEAD
internal fun <C : Comparable<C>> Sequence<C?>.indexOfMin(): Int {
    val iterator = iterator()
    if (!iterator.hasNext()) return -1
    var value = iterator.next()
    var index = 0
    while (value == null) {
        if (!iterator.hasNext()) return -1
        value = iterator.next()
        index++
    }
    var min: C = value
    var minIndex = index
    if (!iterator.hasNext()) return minIndex
    do {
        val v = iterator.next()
        index++
        if (v != null && min > v) {
            min = v
            minIndex = index
        }
    } while (iterator.hasNext())
    return minIndex
}

@PublishedApi
internal fun <C : Comparable<C>> Sequence<C?>.indexOfMax(): Int {
    val iterator = iterator()
    if (!iterator.hasNext()) return -1
    var value = iterator.next()
    var index = 0
    while (value == null) {
        if (!iterator.hasNext()) return -1
        value = iterator.next()
        index++
    }
    var max: C = value
    var maxIndex = index
    if (!iterator.hasNext()) return maxIndex
    do {
        val v = iterator.next()
        index++
        if (v != null && max < v) {
            max = v
            maxIndex = index
        }
    } while (iterator.hasNext())
    return maxIndex
}

=======
>>>>>>> f7c9238f
internal fun createStarProjectedType(klass: KClass<*>, nullable: Boolean): KType =
    if (klass == Nothing::class) {
        nothingType(nullable) // would be Void otherwise
    } else {
        klass.starProjectedType.let { if (nullable) it.withNullability(true) else it }
    }

@JvmName("createStarProjectedTypeExt")
internal fun KClass<*>.createStarProjectedType(nullable: Boolean): KType = createStarProjectedType(this, nullable)

internal fun KType.isSubtypeWithNullabilityOf(type: KType) =
    this.isSubtypeOf(type) && (!this.isMarkedNullable || type.isMarkedNullable)

@PublishedApi
internal fun headPlusArray(head: Byte, cols: ByteArray): ByteArray = byteArrayOf(head) + cols

@PublishedApi
internal fun headPlusArray(head: Short, cols: ShortArray): ShortArray = shortArrayOf(head) + cols

@PublishedApi
internal fun headPlusArray(head: Int, cols: IntArray): IntArray = intArrayOf(head) + cols

@PublishedApi
internal fun headPlusArray(head: Long, cols: LongArray): LongArray = longArrayOf(head) + cols

@PublishedApi
internal fun headPlusArray(head: Float, cols: FloatArray): FloatArray = floatArrayOf(head) + cols

@PublishedApi
internal fun headPlusArray(head: Double, cols: DoubleArray): DoubleArray = doubleArrayOf(head) + cols

@PublishedApi
internal fun headPlusArray(head: Boolean, cols: BooleanArray): BooleanArray = booleanArrayOf(head) + cols

@PublishedApi
internal fun headPlusArray(head: Char, cols: CharArray): CharArray = charArrayOf(head) + cols

@PublishedApi
internal inline fun <reified C> headPlusArray(head: C, cols: Array<out C>): Array<C> =
    (listOf(head) + cols.toList()).toTypedArray()

@PublishedApi
internal inline fun <reified C> headPlusIterable(head: C, cols: Iterable<C>): Iterable<C> =
    (listOf(head) + cols.asIterable())

internal fun <T> DataFrame<T>.splitByIndices(startIndices: Sequence<Int>): Sequence<DataFrame<T>> =
    (startIndices + nrow).zipWithNext { start, endExclusive ->
        if (start == endExclusive) {
            DataFrame.empty().cast()
        } else {
            get(start until endExclusive)
        }
    }

internal fun <T> List<T>.splitByIndices(startIndices: Sequence<Int>): Sequence<List<T>> =
    (startIndices + size).zipWithNext { start, endExclusive ->
        subList(start, endExclusive)
    }

internal fun <T> T.asNullable() = this as T?

internal fun <T> List<T>.last(count: Int) = subList(size - count, size)

internal fun <T : Comparable<T>> T.between(left: T, right: T, includeBoundaries: Boolean = true): Boolean =
    if (includeBoundaries) {
        this in left..right
    } else {
        this > left && this < right
    }

// Single regex to split words by non-alphanumeric characters, camelCase, and numbers
internal val CAMEL_DEFAULT_DELIMITERS_REGEX =
    (
        "[^\\p{L}0-9]+|(?<=[\\p{Ll}])(?=[\\p{Lu}])|(?<=[\\p{Lu}])" +
            "(?=[\\p{Lu}][\\p{Ll}])|(?<=\\d)(?=[\\p{L}])|(?<=[\\p{L}])(?=\\d)"
    )
        .toRegex()

/**
 * Converts a string into lowerCamelCase using [delimiters].
 *
 * - Splits this string matching given [delimiters] regular expression
 * (by default, via [CAMEL_DEFAULT_DELIMITERS_REGEX] - any characters that are not letters or digits).
 * - If the string does not contain any letters or numbers, it remains unchanged.
 * - Places underscore ("_") between consecutive numbers (that were split before).
 * - The first word remains in lowercase, and subsequent words are capitalized.
 *
 * Default behavior (with [CAMEL_DEFAULT_DELIMITERS_REGEX]):
 *
 * ```
 * "hello_world" -> "helloWorld"
 * "HelloWorld" -> "helloWorld"
 * "json.parser.Config" -> "jsonParserConfig"
 * "my.var_name test" -> "myVarNameTest"
 * "thirdColumn" -> "thirdColumn"
 * "someHTMLParser" -> "someHtmlParser"
 * "RESTApi" -> "restApi"
 * "OAuth2Token" -> "oAuth2Token"
 * "GraphQLQuery" -> "graphQlQuery"
 * "TCP_3_PROTOCOL" -> "tcp3Protocol"
 * "123hello_world456" -> "123HelloWorld456"
 * "API_Response_2023" -> "apiResponse2023"
 * "UPPER_case-LOWER" -> "upperCaseLower"
 * "12parse34CamelCase" -> "12Parse34CamelCase"
 * "snake_case_example" -> "snakeCaseExample"
 * "dot.separated.words" -> "dotSeparatedWords"
 * "kebab-case-example" -> "kebabCaseExample"
 * "MIXED_Case_with_123Numbers" -> "mixedCaseWith123Numbers"
 * "___!!!___" -> "___!!!___"
 * "1000.2000.3000" -> "1000_2000_3000"
 * "UPPERCASE" -> "uppercase"
 * "alreadyCamelCased" -> "alreadyCamelCased"
 * "justNumbers123" -> "justNumbers123"
 * "Just_Special\$Chars!!" -> "justSpecialChars"
 * "singleword" -> "singleword"
 * "word_with_underscores_and-dashes" -> "wordWithUnderscoresAndDashes"
 * "10-20-aa" -> "10_20Aa"
 * ```
 *
 * @return the formatted string in lowerCamelCase.
 */
public fun String.toCamelCaseByDelimiters(
    delimiters: Regex = CAMEL_DEFAULT_DELIMITERS_REGEX,
    numberSeparator: String = "_",
): String =
    if (!this.any { it.isLetter() || it.isDigit() }) {
        this // If the string has no letters, return it unchanged
    } else {
        split(delimiters)
            .filter { it.isNotBlank() }
            .map { it.lowercase() }
            .joinNumbers(numberSeparator)
            .joinToCamelCaseString()
    }

/**
 * Joins consecutive numbers in a list with the given [separator].
 * Assumes that all numbers and strings are separated (after splitting via [CAMEL_DEFAULT_DELIMITERS_REGEX]).
 */
private fun List<String>.joinNumbers(separator: CharSequence): List<String> {
    val result = mutableListOf<String>()
    var i = 0

    while (i < this.size) {
        val current = this[i]
        if (current.all { it.isDigit() }) { // Check if the current element is a number
            val numberGroup = mutableListOf(current)
            while (i + 1 < this.size && this[i + 1].all { it.isDigit() }) {
                numberGroup.add(this[i + 1])
                i++
            }
            result.add(numberGroup.joinToString(separator)) // Join consecutive numbers with "_"
        } else {
            result.add(current)
        }
        i++
    }
    return result
}

/**
 * Joins a list of words into lowerCamelCase format.
 * - The first word is converted to lowercase.
 * - Subsequent words start with an uppercase letter.
 */
private fun List<String>.joinToCamelCaseString(): String =
    mapIndexed { index, word ->
        if (index == 0) word.lowercase() else word.replaceFirstChar { it.uppercaseChar() }
    }.joinToString("")

internal val CAMEL_LETTERS_REGEX = "(?<=[a-zA-Z])[A-Z]".toRegex()

internal fun String.toSnakeCase(): String =
    if ("[A-Z_]+".toRegex().matches(this)) {
        this
    } else {
        CAMEL_LETTERS_REGEX
            .replace(this) { "_${it.value}" }
            .replace(" ", "_")
            .lowercase()
    }

/** @include [KCallable.isGetterLike] */
internal fun KFunction<*>.isGetterLike(): Boolean =
    (name.startsWith("get") || name.startsWith("is")) &&
        valueParameters.isEmpty() &&
        typeParameters.isEmpty()

/** @include [KCallable.isGetterLike] */
internal fun KProperty<*>.isGetterLike(): Boolean = true

/**
 * Returns `true` if this callable is a getter-like function.
 *
 * A callable is considered getter-like if it is either a property getter,
 * or it's a function with no (type) parameters that starts with "get"/"is".
 */
internal fun KCallable<*>.isGetterLike(): Boolean =
    when (this) {
        is KProperty<*> -> isGetterLike()
        is KFunction<*> -> isGetterLike()
        else -> false
    }

/** @include [KCallable.getterName] */
internal val KFunction<*>.getterName: String
    get() = name
        .removePrefix("get")
        .removePrefix("is")
        .replaceFirstChar { it.lowercase() }

/** @include [KCallable.getterName] */
internal val KProperty<*>.getterName: String
    get() = name

/**
 * Returns the getter name for this callable.
 * The name of the callable is returned with proper getter-trimming if it's a [KFunction].
 */
internal val KCallable<*>.getterName: String
    get() = when (this) {
        is KFunction<*> -> getterName
        is KProperty<*> -> getterName
        else -> name
    }

/** @include [KCallable.columnName] */
@PublishedApi
internal val KFunction<*>.columnName: String
    get() = findAnnotation<ColumnName>()?.name ?: getterName

/** @include [KCallable.columnName] */
@PublishedApi
internal val KProperty<*>.columnName: String
    get() = findAnnotation<ColumnName>()?.name ?: getterName

/**
 * Returns the column name for this callable.
 * If the callable contains the [ColumnName] annotation, its [ColumnName.name] is returned.
 * Otherwise, the name of the callable is returned with proper getter-trimming if it's a [KFunction].
 */
@PublishedApi
internal val KCallable<*>.columnName: String
    get() = when (this) {
        is KFunction<*> -> columnName
        is KProperty<*> -> columnName
        else -> findAnnotation<ColumnName>()?.name ?: getterName
    }<|MERGE_RESOLUTION|>--- conflicted
+++ resolved
@@ -222,58 +222,6 @@
     selector: ColumnsSelector<T, C>,
 ): List<ColumnPath> = getColumnsWithPaths(unresolvedColumnsPolicy, selector).map { it.path }
 
-<<<<<<< HEAD
-internal fun <C : Comparable<C>> Sequence<C?>.indexOfMin(): Int {
-    val iterator = iterator()
-    if (!iterator.hasNext()) return -1
-    var value = iterator.next()
-    var index = 0
-    while (value == null) {
-        if (!iterator.hasNext()) return -1
-        value = iterator.next()
-        index++
-    }
-    var min: C = value
-    var minIndex = index
-    if (!iterator.hasNext()) return minIndex
-    do {
-        val v = iterator.next()
-        index++
-        if (v != null && min > v) {
-            min = v
-            minIndex = index
-        }
-    } while (iterator.hasNext())
-    return minIndex
-}
-
-@PublishedApi
-internal fun <C : Comparable<C>> Sequence<C?>.indexOfMax(): Int {
-    val iterator = iterator()
-    if (!iterator.hasNext()) return -1
-    var value = iterator.next()
-    var index = 0
-    while (value == null) {
-        if (!iterator.hasNext()) return -1
-        value = iterator.next()
-        index++
-    }
-    var max: C = value
-    var maxIndex = index
-    if (!iterator.hasNext()) return maxIndex
-    do {
-        val v = iterator.next()
-        index++
-        if (v != null && max < v) {
-            max = v
-            maxIndex = index
-        }
-    } while (iterator.hasNext())
-    return maxIndex
-}
-
-=======
->>>>>>> f7c9238f
 internal fun createStarProjectedType(klass: KClass<*>, nullable: Boolean): KType =
     if (klass == Nothing::class) {
         nothingType(nullable) // would be Void otherwise
