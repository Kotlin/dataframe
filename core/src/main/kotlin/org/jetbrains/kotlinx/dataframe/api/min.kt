package org.jetbrains.kotlinx.dataframe.api

import org.jetbrains.kotlinx.dataframe.AnyRow
import org.jetbrains.kotlinx.dataframe.ColumnsSelector
import org.jetbrains.kotlinx.dataframe.DataColumn
import org.jetbrains.kotlinx.dataframe.DataFrame
import org.jetbrains.kotlinx.dataframe.DataRow
import org.jetbrains.kotlinx.dataframe.RowExpression
import org.jetbrains.kotlinx.dataframe.aggregation.ColumnsForAggregateSelector
import org.jetbrains.kotlinx.dataframe.annotations.AccessApiOverload
import org.jetbrains.kotlinx.dataframe.annotations.Interpretable
import org.jetbrains.kotlinx.dataframe.annotations.Refine
import org.jetbrains.kotlinx.dataframe.columns.ColumnReference
import org.jetbrains.kotlinx.dataframe.columns.toColumnSet
import org.jetbrains.kotlinx.dataframe.impl.aggregation.aggregators.Aggregators
import org.jetbrains.kotlinx.dataframe.impl.aggregation.intraComparableColumns
import org.jetbrains.kotlinx.dataframe.impl.aggregation.modes.aggregateAll
import org.jetbrains.kotlinx.dataframe.impl.aggregation.modes.aggregateByOrNull
import org.jetbrains.kotlinx.dataframe.impl.aggregation.modes.aggregateFor
import org.jetbrains.kotlinx.dataframe.impl.aggregation.modes.aggregateOf
import org.jetbrains.kotlinx.dataframe.impl.aggregation.modes.aggregateOfRow
import org.jetbrains.kotlinx.dataframe.impl.columns.toComparableColumns
import org.jetbrains.kotlinx.dataframe.impl.suggestIfNull
import org.jetbrains.kotlinx.dataframe.util.MIN_NO_SKIPNAN
import org.jetbrains.kotlinx.dataframe.util.ROW_MIN
import org.jetbrains.kotlinx.dataframe.util.ROW_MIN_OR_NULL
import kotlin.reflect.KProperty

// region DataColumn

public fun <T : Comparable<T>> DataColumn<T?>.min(skipNaN: Boolean = skipNaN_default): T =
    minOrNull(skipNaN).suggestIfNull("min")

public fun <T : Comparable<T>> DataColumn<T?>.minOrNull(skipNaN: Boolean = skipNaN_default): T? =
    Aggregators.min<T>(skipNaN).aggregateSingleColumn(this)

<<<<<<< HEAD
public inline fun <T, R : Comparable<R>> DataColumn<T>.minBy(selector: (T) -> R): T =
    minByOrNull(selector).suggestIfNull("minBy")

public inline fun <T, R : Comparable<R>> DataColumn<T>.minByOrNull(selector: (T) -> R): T? =
    values.minByOrNull(selector)

public inline fun <T, R : Comparable<R>> DataColumn<T>.minOf(selector: (T) -> R): R =
    minOfOrNull(selector).suggestIfNull("minOf")

public inline fun <T, R : Comparable<R>> DataColumn<T>.minOfOrNull(selector: (T) -> R): R? =
    values.minOfOrNull(selector)
=======
public inline fun <T, reified R : Comparable<R & Any>?> DataColumn<T>.minBy(
    skipNaN: Boolean = skipNaN_default,
    noinline selector: (T) -> R,
): T & Any = minByOrNull(skipNaN, selector).suggestIfNull("minBy")

public inline fun <T, reified R : Comparable<R & Any>?> DataColumn<T>.minByOrNull(
    skipNaN: Boolean = skipNaN_default,
    noinline selector: (T) -> R,
): T? = Aggregators.min<R>(skipNaN).aggregateByOrNull(this, selector)

public inline fun <T, reified R : Comparable<R & Any>?> DataColumn<T>.minOf(
    skipNaN: Boolean = skipNaN_default,
    crossinline selector: (T) -> R,
): R & Any = minOfOrNull(skipNaN, selector).suggestIfNull("minOf")

public inline fun <T, reified R : Comparable<R & Any>?> DataColumn<T>.minOfOrNull(
    skipNaN: Boolean = skipNaN_default,
    crossinline selector: (T) -> R,
): R? = Aggregators.min<R>(skipNaN).aggregateOf(this, selector)
>>>>>>> f7c9238f

// endregion

// region DataRow

@Deprecated(ROW_MIN_OR_NULL, level = DeprecationLevel.ERROR)
public fun AnyRow.rowMinOrNull(): Any? = error(ROW_MIN_OR_NULL)

@Deprecated(ROW_MIN, level = DeprecationLevel.ERROR)
public fun AnyRow.rowMin(): Any = error(ROW_MIN)

public inline fun <reified T : Comparable<T & Any>?> AnyRow.rowMinOfOrNull(skipNaN: Boolean = skipNaN_default): T? =
    Aggregators.min<T>(skipNaN).aggregateOfRow(this) { colsOf<T>() }

public inline fun <reified T : Comparable<T & Any>?> AnyRow.rowMinOf(skipNaN: Boolean = skipNaN_default): T & Any =
    rowMinOfOrNull<T>(skipNaN).suggestIfNull("rowMinOf")

// endregion

// region DataFrame

public fun <T> DataFrame<T>.min(skipNaN: Boolean = skipNaN_default): DataRow<T> =
    minFor(skipNaN, intraComparableColumns())

public fun <T, C : Comparable<C & Any>?> DataFrame<T>.minFor(
    skipNaN: Boolean = skipNaN_default,
    columns: ColumnsForAggregateSelector<T, C>,
): DataRow<T> = Aggregators.min<C>(skipNaN).aggregateFor(this, columns)

public fun <T> DataFrame<T>.minFor(vararg columns: String, skipNaN: Boolean = skipNaN_default): DataRow<T> =
    minFor(skipNaN) { columns.toComparableColumns() }

@AccessApiOverload
public fun <T, C : Comparable<C & Any>?> DataFrame<T>.minFor(
    vararg columns: ColumnReference<C>,
    skipNaN: Boolean = skipNaN_default,
): DataRow<T> = minFor(skipNaN) { columns.toColumnSet() }

@AccessApiOverload
public fun <T, C : Comparable<C & Any>?> DataFrame<T>.minFor(
    vararg columns: KProperty<C>,
    skipNaN: Boolean = skipNaN_default,
): DataRow<T> = minFor(skipNaN) { columns.toColumnSet() }

public fun <T, C : Comparable<C & Any>?> DataFrame<T>.min(
    skipNaN: Boolean = skipNaN_default,
    columns: ColumnsSelector<T, C>,
): C & Any = minOrNull(skipNaN, columns).suggestIfNull("min")

public fun <T> DataFrame<T>.min(vararg columns: String, skipNaN: Boolean = skipNaN_default): Comparable<Any> =
    minOrNull(*columns, skipNaN = skipNaN).suggestIfNull("min")

@AccessApiOverload
public fun <T, C : Comparable<C & Any>?> DataFrame<T>.min(
    vararg columns: ColumnReference<C>,
    skipNaN: Boolean = skipNaN_default,
): C & Any = minOrNull(*columns, skipNaN = skipNaN).suggestIfNull("min")

@AccessApiOverload
public fun <T, C : Comparable<C & Any>?> DataFrame<T>.min(
    vararg columns: KProperty<C>,
    skipNaN: Boolean = skipNaN_default,
): C & Any = minOrNull(*columns, skipNaN = skipNaN).suggestIfNull("min")

public fun <T, C : Comparable<C & Any>?> DataFrame<T>.minOrNull(
    skipNaN: Boolean = skipNaN_default,
    columns: ColumnsSelector<T, C>,
): C? = Aggregators.min<C>(skipNaN).aggregateAll(this, columns)

public fun <T> DataFrame<T>.minOrNull(vararg columns: String, skipNaN: Boolean = skipNaN_default): Comparable<Any>? =
    minOrNull(skipNaN) { columns.toComparableColumns() }

@AccessApiOverload
public fun <T, C : Comparable<C & Any>?> DataFrame<T>.minOrNull(
    vararg columns: ColumnReference<C>,
    skipNaN: Boolean = skipNaN_default,
): C? = minOrNull(skipNaN) { columns.toColumnSet() }

@AccessApiOverload
public fun <T, C : Comparable<C & Any>?> DataFrame<T>.minOrNull(
    vararg columns: KProperty<C>,
    skipNaN: Boolean = skipNaN_default,
): C? = minOrNull(skipNaN) { columns.toColumnSet() }

public inline fun <T, reified C : Comparable<C & Any>?> DataFrame<T>.minOf(
    skipNaN: Boolean = skipNaN_default,
    crossinline expression: RowExpression<T, C>,
): C & Any = minOfOrNull(skipNaN, expression).suggestIfNull("minOf")

public inline fun <T, reified C : Comparable<C & Any>?> DataFrame<T>.minOfOrNull(
    skipNaN: Boolean = skipNaN_default,
    crossinline expression: RowExpression<T, C>,
): C? = Aggregators.min<C>(skipNaN).aggregateOf(this, expression)

public inline fun <T, reified C : Comparable<C & Any>?> DataFrame<T>.minBy(
    skipNaN: Boolean = skipNaN_default,
    crossinline expression: RowExpression<T, C>,
): DataRow<T> = minByOrNull(skipNaN, expression).suggestIfNull("minBy")

public fun <T> DataFrame<T>.minBy(column: String, skipNaN: Boolean = skipNaN_default): DataRow<T> =
    minByOrNull(column, skipNaN).suggestIfNull("minBy")

@AccessApiOverload
public inline fun <T, reified C : Comparable<C & Any>?> DataFrame<T>.minBy(
    column: ColumnReference<C>,
    skipNaN: Boolean = skipNaN_default,
): DataRow<T> = minByOrNull(column, skipNaN).suggestIfNull("minBy")

@AccessApiOverload
public inline fun <T, reified C : Comparable<C & Any>?> DataFrame<T>.minBy(
    column: KProperty<C>,
    skipNaN: Boolean = skipNaN_default,
): DataRow<T> = minByOrNull(column, skipNaN).suggestIfNull("minBy")

public inline fun <T, reified C : Comparable<C & Any>?> DataFrame<T>.minByOrNull(
    skipNaN: Boolean = skipNaN_default,
    crossinline expression: RowExpression<T, C>,
): DataRow<T>? = Aggregators.min<C>(skipNaN).aggregateByOrNull(this, expression)

public fun <T> DataFrame<T>.minByOrNull(column: String, skipNaN: Boolean = skipNaN_default): DataRow<T>? =
    minByOrNull(column.toColumnOf<Comparable<Any>?>(), skipNaN)

@AccessApiOverload
public inline fun <T, reified C : Comparable<C & Any>?> DataFrame<T>.minByOrNull(
    column: ColumnReference<C>,
    skipNaN: Boolean = skipNaN_default,
): DataRow<T>? = Aggregators.min<C>(skipNaN).aggregateByOrNull(this, column)

@AccessApiOverload
public inline fun <T, reified C : Comparable<C & Any>?> DataFrame<T>.minByOrNull(
    column: KProperty<C>,
    skipNaN: Boolean = skipNaN_default,
): DataRow<T>? = minByOrNull(column.toColumnAccessor(), skipNaN)

// endregion

// region GroupBy

@Refine
@Interpretable("GroupByMin1")
public fun <T> Grouped<T>.min(skipNaN: Boolean = skipNaN_default): DataFrame<T> =
    minFor(skipNaN, intraComparableColumns())

@Refine
@Interpretable("GroupByMin0")
public fun <T, C : Comparable<C & Any>?> Grouped<T>.minFor(
    skipNaN: Boolean = skipNaN_default,
    columns: ColumnsForAggregateSelector<T, C>,
): DataFrame<T> = Aggregators.min<C>(skipNaN).aggregateFor(this, columns)

public fun <T> Grouped<T>.minFor(vararg columns: String, skipNaN: Boolean = skipNaN_default): DataFrame<T> =
    minFor(skipNaN) { columns.toComparableColumns() }

@AccessApiOverload
public fun <T, C : Comparable<C & Any>?> Grouped<T>.minFor(
    vararg columns: ColumnReference<C>,
    skipNaN: Boolean = skipNaN_default,
): DataFrame<T> = minFor(skipNaN) { columns.toColumnSet() }

@AccessApiOverload
public fun <T, C : Comparable<C & Any>?> Grouped<T>.minFor(
    vararg columns: KProperty<C>,
    skipNaN: Boolean = skipNaN_default,
): DataFrame<T> = minFor(skipNaN) { columns.toColumnSet() }

@Refine
@Interpretable("GroupByMin0")
public fun <T, C : Comparable<C & Any>?> Grouped<T>.min(
    name: String? = null,
    skipNaN: Boolean = skipNaN_default,
    columns: ColumnsSelector<T, C?>,
): DataFrame<T> = Aggregators.min<C>(skipNaN).aggregateAll(this, name, columns)

public fun <T> Grouped<T>.min(
    vararg columns: String,
    name: String? = null,
    skipNaN: Boolean = skipNaN_default,
): DataFrame<T> = min(name, skipNaN) { columns.toComparableColumns() }

@AccessApiOverload
public fun <T, C : Comparable<C & Any>?> Grouped<T>.min(
    vararg columns: ColumnReference<C>,
    name: String? = null,
    skipNaN: Boolean = skipNaN_default,
): DataFrame<T> = min(name, skipNaN) { columns.toColumnSet() }

@AccessApiOverload
public fun <T, C : Comparable<C & Any>?> Grouped<T>.min(
    vararg columns: KProperty<C>,
    name: String? = null,
    skipNaN: Boolean = skipNaN_default,
): DataFrame<T> = min(name, skipNaN) { columns.toColumnSet() }

@Refine
@Interpretable("GroupByMinOf")
public inline fun <T, reified C : Comparable<C & Any>?> Grouped<T>.minOf(
    name: String? = null,
    skipNaN: Boolean = skipNaN_default,
    crossinline expression: RowExpression<T, C>,
): DataFrame<T> = Aggregators.min<C>(skipNaN).aggregateOf(this, name, expression)

@Interpretable("GroupByReduceExpression")
public inline fun <T, G, reified R : Comparable<R & Any>?> GroupBy<T, G>.minBy(
    skipNaN: Boolean = skipNaN_default,
    crossinline rowExpression: RowExpression<G, R>,
): ReducedGroupBy<T, G> = reduce { minByOrNull(skipNaN, rowExpression) }

@AccessApiOverload
public inline fun <T, G, reified C : Comparable<C & Any>?> GroupBy<T, G>.minBy(
    column: ColumnReference<C>,
    skipNaN: Boolean = skipNaN_default,
): ReducedGroupBy<T, G> = reduce { minByOrNull(column, skipNaN) }

public fun <T, G> GroupBy<T, G>.minBy(column: String, skipNaN: Boolean = skipNaN_default): ReducedGroupBy<T, G> =
    minBy(column.toColumnAccessor().cast<Comparable<Any>?>(), skipNaN)

@AccessApiOverload
public inline fun <T, G, reified C : Comparable<C & Any>?> GroupBy<T, G>.minBy(
    column: KProperty<C>,
    skipNaN: Boolean = skipNaN_default,
): ReducedGroupBy<T, G> = minBy(column.toColumnAccessor(), skipNaN)

// endregion

// region Pivot

public fun <T> Pivot<T>.min(separate: Boolean = false, skipNaN: Boolean = skipNaN_default): DataRow<T> =
    delegate { min(separate, skipNaN) }

public fun <T, R : Comparable<R & Any>?> Pivot<T>.minFor(
    separate: Boolean = false,
    skipNaN: Boolean = skipNaN_default,
    columns: ColumnsForAggregateSelector<T, R>,
): DataRow<T> = delegate { minFor(separate, skipNaN, columns) }

public fun <T> Pivot<T>.minFor(
    vararg columns: String,
    separate: Boolean = false,
    skipNaN: Boolean = skipNaN_default,
): DataRow<T> = minFor(separate, skipNaN) { columns.toComparableColumns() }

@AccessApiOverload
public fun <T, R : Comparable<R & Any>?> Pivot<T>.minFor(
    vararg columns: ColumnReference<R>,
    separate: Boolean = false,
    skipNaN: Boolean = skipNaN_default,
): DataRow<T> = minFor(separate, skipNaN) { columns.toColumnSet() }

@AccessApiOverload
public fun <T, R : Comparable<R & Any>?> Pivot<T>.minFor(
    vararg columns: KProperty<R>,
    separate: Boolean = false,
    skipNaN: Boolean = skipNaN_default,
): DataRow<T> = minFor(separate, skipNaN) { columns.toColumnSet() }

public fun <T, R : Comparable<R & Any>?> Pivot<T>.min(
    skipNaN: Boolean = skipNaN_default,
    columns: ColumnsSelector<T, R>,
): DataRow<T> = delegate { min(skipNaN, columns) }

public fun <T, R : Comparable<R & Any>?> Pivot<T>.min(
    vararg columns: String,
    skipNaN: Boolean = skipNaN_default,
): DataRow<T> = min(skipNaN) { columns.toComparableColumns() }

@AccessApiOverload
public fun <T, R : Comparable<R & Any>?> Pivot<T>.min(
    vararg columns: ColumnReference<R>,
    skipNaN: Boolean = skipNaN_default,
): DataRow<T> = min(skipNaN) { columns.toColumnSet() }

@AccessApiOverload
public fun <T, R : Comparable<R & Any>?> Pivot<T>.min(
    vararg columns: KProperty<R>,
    skipNaN: Boolean = skipNaN_default,
): DataRow<T> = min(skipNaN) { columns.toColumnSet() }

public inline fun <T, reified R : Comparable<R & Any>?> Pivot<T>.minOf(
    skipNaN: Boolean = skipNaN_default,
    crossinline rowExpression: RowExpression<T, R>,
): DataRow<T> = delegate { minOf(skipNaN, rowExpression) }

public inline fun <T, reified R : Comparable<R & Any>?> Pivot<T>.minBy(
    skipNaN: Boolean = skipNaN_default,
    crossinline rowExpression: RowExpression<T, R>,
): ReducedPivot<T> = reduce { minByOrNull(skipNaN, rowExpression) }

@AccessApiOverload
public inline fun <T, reified C : Comparable<C & Any>?> Pivot<T>.minBy(
    column: ColumnReference<C>,
    skipNaN: Boolean = skipNaN_default,
): ReducedPivot<T> = reduce { minByOrNull(column, skipNaN) }

public fun <T> Pivot<T>.minBy(column: String, skipNaN: Boolean = skipNaN_default): ReducedPivot<T> =
    minBy(column.toColumnAccessor().cast<Comparable<Any>?>(), skipNaN)

@AccessApiOverload
public inline fun <T, reified C : Comparable<C & Any>?> Pivot<T>.minBy(
    column: KProperty<C>,
    skipNaN: Boolean = skipNaN_default,
): ReducedPivot<T> = minBy(column.toColumnAccessor(), skipNaN)

// endregion

// region PivotGroupBy

public fun <T> PivotGroupBy<T>.min(separate: Boolean = false, skipNaN: Boolean = skipNaN_default): DataFrame<T> =
    minFor(separate, skipNaN, intraComparableColumns())

public fun <T, R : Comparable<R & Any>?> PivotGroupBy<T>.minFor(
    separate: Boolean = false,
    skipNaN: Boolean = skipNaN_default,
    columns: ColumnsForAggregateSelector<T, R>,
): DataFrame<T> = Aggregators.min<R>(skipNaN).aggregateFor(this, separate, columns)

public fun <T> PivotGroupBy<T>.minFor(
    vararg columns: String,
    separate: Boolean = false,
    skipNaN: Boolean = skipNaN_default,
): DataFrame<T> = minFor(separate, skipNaN) { columns.toComparableColumns() }

@AccessApiOverload
public fun <T, R : Comparable<R & Any>?> PivotGroupBy<T>.minFor(
    vararg columns: ColumnReference<R>,
    separate: Boolean = false,
    skipNaN: Boolean = skipNaN_default,
): DataFrame<T> = minFor(separate, skipNaN) { columns.toColumnSet() }

@AccessApiOverload
public fun <T, R : Comparable<R & Any>?> PivotGroupBy<T>.minFor(
    vararg columns: KProperty<R>,
    separate: Boolean = false,
    skipNaN: Boolean = skipNaN_default,
): DataFrame<T> = minFor(separate, skipNaN) { columns.toColumnSet() }

public fun <T, R : Comparable<R & Any>?> PivotGroupBy<T>.min(
    skipNaN: Boolean = skipNaN_default,
    columns: ColumnsSelector<T, R>,
): DataFrame<T> = Aggregators.min<R>(skipNaN).aggregateAll(this, columns)

public fun <T> PivotGroupBy<T>.min(vararg columns: String, skipNaN: Boolean = skipNaN_default): DataFrame<T> =
    min(skipNaN) { columns.toComparableColumns() }

public fun <T, R : Comparable<R & Any>?> PivotGroupBy<T>.min(
    vararg columns: ColumnReference<R>,
    skipNaN: Boolean = skipNaN_default,
): DataFrame<T> = min(skipNaN) { columns.toColumnSet() }

@AccessApiOverload
public fun <T, R : Comparable<R & Any>?> PivotGroupBy<T>.min(
    vararg columns: KProperty<R>,
    skipNaN: Boolean = skipNaN_default,
): DataFrame<T> = min(skipNaN) { columns.toColumnSet() }

public inline fun <T, reified R : Comparable<R & Any>?> PivotGroupBy<T>.minOf(
    skipNaN: Boolean = skipNaN_default,
    crossinline rowExpression: RowExpression<T, R>,
): DataFrame<T> = aggregate { minOf(skipNaN, rowExpression) }

public inline fun <T, reified R : Comparable<R & Any>?> PivotGroupBy<T>.minBy(
    skipNaN: Boolean = skipNaN_default,
    crossinline rowExpression: RowExpression<T, R>,
): ReducedPivotGroupBy<T> = reduce { minByOrNull(skipNaN, rowExpression) }

@AccessApiOverload
public inline fun <T, reified C : Comparable<C & Any>?> PivotGroupBy<T>.minBy(
    column: ColumnReference<C>,
    skipNaN: Boolean = skipNaN_default,
): ReducedPivotGroupBy<T> = reduce { minByOrNull(column, skipNaN) }

public fun <T> PivotGroupBy<T>.minBy(column: String, skipNaN: Boolean = skipNaN_default): ReducedPivotGroupBy<T> =
    minBy(column.toColumnAccessor().cast<Comparable<Any>?>(), skipNaN)

@AccessApiOverload
public inline fun <T, reified C : Comparable<C & Any>?> PivotGroupBy<T>.minBy(
    column: KProperty<C>,
    skipNaN: Boolean = skipNaN_default,
): ReducedPivotGroupBy<T> = minBy(column.toColumnAccessor(), skipNaN)

// endregion

// region binary compatibility

@Suppress("UNCHECKED_CAST")
@Deprecated(MIN_NO_SKIPNAN, level = DeprecationLevel.HIDDEN)
public fun <T : Comparable<T>> DataColumn<T?>.min(): T = min(skipNaN = skipNaN_default)

@Deprecated(MIN_NO_SKIPNAN, level = DeprecationLevel.HIDDEN)
public fun <T : Comparable<T>> DataColumn<T?>.minOrNull(): T? = minOrNull(skipNaN = skipNaN_default)

@Deprecated(MIN_NO_SKIPNAN, level = DeprecationLevel.HIDDEN)
public inline fun <T, reified R : Comparable<R & Any>?> DataColumn<T>.minBy(noinline selector: (T) -> R): T & Any =
    minBy(skipNaN = skipNaN_default, selector = selector)

@Deprecated(MIN_NO_SKIPNAN, level = DeprecationLevel.HIDDEN)
public inline fun <T, reified R : Comparable<R & Any>?> DataColumn<T>.minByOrNull(noinline selector: (T) -> R): T? =
    minByOrNull(skipNaN = skipNaN_default, selector = selector)

@Deprecated(MIN_NO_SKIPNAN, level = DeprecationLevel.HIDDEN)
public inline fun <T, reified R : Comparable<R & Any>?> DataColumn<T>.minOf(crossinline selector: (T) -> R): R & Any =
    minOf(skipNaN = skipNaN_default, selector = selector)

@Deprecated(MIN_NO_SKIPNAN, level = DeprecationLevel.HIDDEN)
public inline fun <T, reified R : Comparable<R & Any>?> DataColumn<T>.minOfOrNull(crossinline selector: (T) -> R): R? =
    minOfOrNull(skipNaN = skipNaN_default, selector = selector)

@Deprecated(MIN_NO_SKIPNAN, level = DeprecationLevel.HIDDEN)
public inline fun <reified T : Comparable<T & Any>?> AnyRow.rowMinOfOrNull(): T? =
    rowMinOfOrNull(skipNaN = skipNaN_default)

@Deprecated(MIN_NO_SKIPNAN, level = DeprecationLevel.HIDDEN)
public inline fun <reified T : Comparable<T & Any>?> AnyRow.rowMinOf(): T & Any = rowMinOf(skipNaN = skipNaN_default)

@Deprecated(MIN_NO_SKIPNAN, level = DeprecationLevel.HIDDEN)
public fun <T> DataFrame<T>.min(): DataRow<T> = min(skipNaN = skipNaN_default)

@Deprecated(MIN_NO_SKIPNAN, level = DeprecationLevel.HIDDEN)
public fun <T, C : Comparable<C & Any>?> DataFrame<T>.minFor(columns: ColumnsForAggregateSelector<T, C>): DataRow<T> =
    minFor(skipNaN = skipNaN_default, columns = columns)

@Deprecated(MIN_NO_SKIPNAN, level = DeprecationLevel.HIDDEN)
public fun <T> DataFrame<T>.minFor(vararg columns: String): DataRow<T> =
    minFor(columns = columns, skipNaN = skipNaN_default)

@AccessApiOverload
@Deprecated(MIN_NO_SKIPNAN, level = DeprecationLevel.HIDDEN)
public fun <T, C : Comparable<C & Any>?> DataFrame<T>.minFor(vararg columns: ColumnReference<C>): DataRow<T> =
    minFor(columns = columns, skipNaN = skipNaN_default)

@AccessApiOverload
@Deprecated(MIN_NO_SKIPNAN, level = DeprecationLevel.HIDDEN)
public fun <T, C : Comparable<C & Any>?> DataFrame<T>.minFor(vararg columns: KProperty<C>): DataRow<T> =
    minFor(columns = columns, skipNaN = skipNaN_default)

@Deprecated(MIN_NO_SKIPNAN, level = DeprecationLevel.HIDDEN)
public fun <T, C : Comparable<C & Any>?> DataFrame<T>.min(columns: ColumnsSelector<T, C>): C & Any =
    min(skipNaN = skipNaN_default, columns = columns)

@Deprecated(MIN_NO_SKIPNAN, level = DeprecationLevel.HIDDEN)
public fun <T> DataFrame<T>.min(vararg columns: String): Comparable<Any> =
    min(columns = columns, skipNaN = skipNaN_default)

@AccessApiOverload
@Deprecated(MIN_NO_SKIPNAN, level = DeprecationLevel.HIDDEN)
public fun <T, C : Comparable<C & Any>?> DataFrame<T>.min(vararg columns: ColumnReference<C>): C & Any =
    min(columns = columns, skipNaN = skipNaN_default)

@AccessApiOverload
@Deprecated(MIN_NO_SKIPNAN, level = DeprecationLevel.HIDDEN)
public fun <T, C : Comparable<C & Any>?> DataFrame<T>.min(vararg columns: KProperty<C>): C & Any =
    min(columns = columns, skipNaN = skipNaN_default)

@Deprecated(MIN_NO_SKIPNAN, level = DeprecationLevel.HIDDEN)
public fun <T, C : Comparable<C & Any>?> DataFrame<T>.minOrNull(columns: ColumnsSelector<T, C>): C? =
    minOrNull(skipNaN = skipNaN_default, columns = columns)

@Deprecated(MIN_NO_SKIPNAN, level = DeprecationLevel.HIDDEN)
public fun <T> DataFrame<T>.minOrNull(vararg columns: String): Comparable<Any>? =
    minOrNull(columns = columns, skipNaN = skipNaN_default)

@AccessApiOverload
@Deprecated(MIN_NO_SKIPNAN, level = DeprecationLevel.HIDDEN)
public fun <T, C : Comparable<C & Any>?> DataFrame<T>.minOrNull(vararg columns: ColumnReference<C>): C? =
    minOrNull(columns = columns, skipNaN = skipNaN_default)

@AccessApiOverload
@Deprecated(MIN_NO_SKIPNAN, level = DeprecationLevel.HIDDEN)
public fun <T, C : Comparable<C & Any>?> DataFrame<T>.minOrNull(vararg columns: KProperty<C>): C? =
    minOrNull(columns = columns, skipNaN = skipNaN_default)

@Deprecated(MIN_NO_SKIPNAN, level = DeprecationLevel.HIDDEN)
public inline fun <T, reified C : Comparable<C & Any>?> DataFrame<T>.minOf(
    crossinline expression: RowExpression<T, C>,
): C & Any = minOf(skipNaN = skipNaN_default, expression = expression)

@Deprecated(MIN_NO_SKIPNAN, level = DeprecationLevel.HIDDEN)
public inline fun <T, reified C : Comparable<C & Any>?> DataFrame<T>.minOfOrNull(
    crossinline expression: RowExpression<T, C>,
): C? = minOfOrNull(skipNaN = skipNaN_default, expression = expression)

@Deprecated(MIN_NO_SKIPNAN, level = DeprecationLevel.HIDDEN)
public inline fun <T, reified C : Comparable<C & Any>?> DataFrame<T>.minBy(
    crossinline expression: RowExpression<T, C>,
): DataRow<T> = minBy(skipNaN = skipNaN_default, expression = expression)

@Deprecated(MIN_NO_SKIPNAN, level = DeprecationLevel.HIDDEN)
public fun <T> DataFrame<T>.minBy(column: String): DataRow<T> = minBy(column, skipNaN = skipNaN_default)

@AccessApiOverload
@Deprecated(MIN_NO_SKIPNAN, level = DeprecationLevel.HIDDEN)
public inline fun <T, reified C : Comparable<C & Any>?> DataFrame<T>.minBy(column: ColumnReference<C>): DataRow<T> =
    minBy(column, skipNaN = skipNaN_default)

@AccessApiOverload
@Deprecated(MIN_NO_SKIPNAN, level = DeprecationLevel.HIDDEN)
public inline fun <T, reified C : Comparable<C & Any>?> DataFrame<T>.minBy(column: KProperty<C>): DataRow<T> =
    minBy(column, skipNaN = skipNaN_default)

@Deprecated(MIN_NO_SKIPNAN, level = DeprecationLevel.HIDDEN)
public inline fun <T, reified C : Comparable<C & Any>?> DataFrame<T>.minByOrNull(
    crossinline expression: RowExpression<T, C>,
): DataRow<T>? = minByOrNull(skipNaN = skipNaN_default, expression = expression)

@Deprecated(MIN_NO_SKIPNAN, level = DeprecationLevel.HIDDEN)
public fun <T> DataFrame<T>.minByOrNull(column: String): DataRow<T>? = minByOrNull(column, skipNaN = skipNaN_default)

@AccessApiOverload
@Deprecated(MIN_NO_SKIPNAN, level = DeprecationLevel.HIDDEN)
public inline fun <T, reified C : Comparable<C & Any>?> DataFrame<T>.minByOrNull(
    column: ColumnReference<C>,
): DataRow<T>? = minByOrNull(column, skipNaN = skipNaN_default)

@AccessApiOverload
@Deprecated(MIN_NO_SKIPNAN, level = DeprecationLevel.HIDDEN)
public inline fun <T, reified C : Comparable<C & Any>?> DataFrame<T>.minByOrNull(column: KProperty<C>): DataRow<T>? =
    minByOrNull(column, skipNaN = skipNaN_default)

@Refine
@Interpretable("GroupByMin1")
@Deprecated(MIN_NO_SKIPNAN, level = DeprecationLevel.HIDDEN)
public fun <T> Grouped<T>.min(): DataFrame<T> = min(skipNaN = skipNaN_default)

@Refine
@Interpretable("GroupByMin0")
@Deprecated(MIN_NO_SKIPNAN, level = DeprecationLevel.HIDDEN)
public fun <T, C : Comparable<C & Any>?> Grouped<T>.minFor(columns: ColumnsForAggregateSelector<T, C>): DataFrame<T> =
    minFor(skipNaN = skipNaN_default, columns = columns)

@Deprecated(MIN_NO_SKIPNAN, level = DeprecationLevel.HIDDEN)
public fun <T> Grouped<T>.minFor(vararg columns: String): DataFrame<T> =
    minFor(columns = columns, skipNaN = skipNaN_default)

@AccessApiOverload
@Deprecated(MIN_NO_SKIPNAN, level = DeprecationLevel.HIDDEN)
public fun <T, C : Comparable<C & Any>?> Grouped<T>.minFor(vararg columns: ColumnReference<C>): DataFrame<T> =
    minFor(columns = columns, skipNaN = skipNaN_default)

@AccessApiOverload
@Deprecated(MIN_NO_SKIPNAN, level = DeprecationLevel.HIDDEN)
public fun <T, C : Comparable<C & Any>?> Grouped<T>.minFor(vararg columns: KProperty<C>): DataFrame<T> =
    minFor(columns = columns, skipNaN = skipNaN_default)

@Refine
@Interpretable("GroupByMin0")
@Deprecated(MIN_NO_SKIPNAN, level = DeprecationLevel.HIDDEN)
public fun <T, C : Comparable<C & Any>?> Grouped<T>.min(
    name: String? = null,
    columns: ColumnsSelector<T, C?>,
): DataFrame<T> = min(name, skipNaN = skipNaN_default, columns = columns)

@Deprecated(MIN_NO_SKIPNAN, level = DeprecationLevel.HIDDEN)
public fun <T> Grouped<T>.min(vararg columns: String, name: String? = null): DataFrame<T> =
    min(columns = columns, name = name, skipNaN = skipNaN_default)

@AccessApiOverload
@Deprecated(MIN_NO_SKIPNAN, level = DeprecationLevel.HIDDEN)
public fun <T, C : Comparable<C & Any>?> Grouped<T>.min(
    vararg columns: ColumnReference<C>,
    name: String? = null,
): DataFrame<T> = min(columns = columns, name = name, skipNaN = skipNaN_default)

@AccessApiOverload
@Deprecated(MIN_NO_SKIPNAN, level = DeprecationLevel.HIDDEN)
public fun <T, C : Comparable<C & Any>?> Grouped<T>.min(
    vararg columns: KProperty<C>,
    name: String? = null,
): DataFrame<T> = min(columns = columns, name = name, skipNaN = skipNaN_default)

@Refine
@Interpretable("GroupByMinOf")
@Deprecated(MIN_NO_SKIPNAN, level = DeprecationLevel.HIDDEN)
public inline fun <T, reified C : Comparable<C & Any>?> Grouped<T>.minOf(
    name: String? = null,
    crossinline expression: RowExpression<T, C>,
): DataFrame<T> = minOf(name, skipNaN = skipNaN_default, expression = expression)

@Interpretable("GroupByReduceExpression")
@Deprecated(MIN_NO_SKIPNAN, level = DeprecationLevel.HIDDEN)
public inline fun <T, G, reified R : Comparable<R & Any>?> GroupBy<T, G>.minBy(
    crossinline rowExpression: RowExpression<G, R>,
): ReducedGroupBy<T, G> = minBy(skipNaN = skipNaN_default, rowExpression = rowExpression)

@AccessApiOverload
@Deprecated(MIN_NO_SKIPNAN, level = DeprecationLevel.HIDDEN)
public inline fun <T, G, reified C : Comparable<C & Any>?> GroupBy<T, G>.minBy(
    column: ColumnReference<C>,
): ReducedGroupBy<T, G> = minBy(column, skipNaN = skipNaN_default)

@Deprecated(MIN_NO_SKIPNAN, level = DeprecationLevel.HIDDEN)
public fun <T, G> GroupBy<T, G>.minBy(column: String): ReducedGroupBy<T, G> = minBy(column, skipNaN = skipNaN_default)

@AccessApiOverload
@Deprecated(MIN_NO_SKIPNAN, level = DeprecationLevel.HIDDEN)
public inline fun <T, G, reified C : Comparable<C & Any>?> GroupBy<T, G>.minBy(
    column: KProperty<C>,
): ReducedGroupBy<T, G> = minBy(column, skipNaN = skipNaN_default)

@Deprecated(MIN_NO_SKIPNAN, level = DeprecationLevel.HIDDEN)
public fun <T> Pivot<T>.min(separate: Boolean = false): DataRow<T> = min(separate, skipNaN = skipNaN_default)

@Deprecated(MIN_NO_SKIPNAN, level = DeprecationLevel.HIDDEN)
public fun <T, R : Comparable<R & Any>?> Pivot<T>.minFor(
    separate: Boolean = false,
    columns: ColumnsForAggregateSelector<T, R>,
): DataRow<T> = minFor(separate, skipNaN = skipNaN_default, columns = columns)

@Deprecated(MIN_NO_SKIPNAN, level = DeprecationLevel.HIDDEN)
public fun <T> Pivot<T>.minFor(vararg columns: String, separate: Boolean = false): DataRow<T> =
    minFor(columns = columns, separate = separate, skipNaN = skipNaN_default)

@AccessApiOverload
@Deprecated(MIN_NO_SKIPNAN, level = DeprecationLevel.HIDDEN)
public fun <T, R : Comparable<R & Any>?> Pivot<T>.minFor(
    vararg columns: ColumnReference<R>,
    separate: Boolean = false,
): DataRow<T> = minFor(columns = columns, separate = separate, skipNaN = skipNaN_default)

@AccessApiOverload
@Deprecated(MIN_NO_SKIPNAN, level = DeprecationLevel.HIDDEN)
public fun <T, R : Comparable<R & Any>?> Pivot<T>.minFor(
    vararg columns: KProperty<R>,
    separate: Boolean = false,
): DataRow<T> = minFor(columns = columns, separate = separate, skipNaN = skipNaN_default)

@Deprecated(MIN_NO_SKIPNAN, level = DeprecationLevel.HIDDEN)
public fun <T, R : Comparable<R & Any>?> Pivot<T>.min(columns: ColumnsSelector<T, R>): DataRow<T> =
    min(skipNaN = skipNaN_default, columns = columns)

@AccessApiOverload
@Deprecated(MIN_NO_SKIPNAN, level = DeprecationLevel.HIDDEN)
public fun <T, R : Comparable<R & Any>?> Pivot<T>.min(vararg columns: ColumnReference<R>): DataRow<T> =
    min(columns = columns, skipNaN = skipNaN_default)

@AccessApiOverload
@Deprecated(MIN_NO_SKIPNAN, level = DeprecationLevel.HIDDEN)
public fun <T, R : Comparable<R & Any>?> Pivot<T>.min(vararg columns: KProperty<R>): DataRow<T> =
    min(columns = columns, skipNaN = skipNaN_default)

@Deprecated(MIN_NO_SKIPNAN, level = DeprecationLevel.HIDDEN)
public inline fun <T, reified R : Comparable<R & Any>?> Pivot<T>.minOf(
    crossinline rowExpression: RowExpression<T, R>,
): DataRow<T> = minOf(skipNaN = skipNaN_default, rowExpression = rowExpression)

@Deprecated(MIN_NO_SKIPNAN, level = DeprecationLevel.HIDDEN)
public inline fun <T, reified R : Comparable<R & Any>?> Pivot<T>.minBy(
    crossinline rowExpression: RowExpression<T, R>,
): ReducedPivot<T> = minBy(skipNaN = skipNaN_default, rowExpression = rowExpression)

@AccessApiOverload
@Deprecated(MIN_NO_SKIPNAN, level = DeprecationLevel.HIDDEN)
public inline fun <T, reified C : Comparable<C & Any>?> Pivot<T>.minBy(column: ColumnReference<C>): ReducedPivot<T> =
    minBy(column, skipNaN = skipNaN_default)

@Deprecated(MIN_NO_SKIPNAN, level = DeprecationLevel.HIDDEN)
public fun <T> Pivot<T>.minBy(column: String): ReducedPivot<T> = minBy(column, skipNaN = skipNaN_default)

@AccessApiOverload
@Deprecated(MIN_NO_SKIPNAN, level = DeprecationLevel.HIDDEN)
public inline fun <T, reified C : Comparable<C & Any>?> Pivot<T>.minBy(column: KProperty<C>): ReducedPivot<T> =
    minBy(column, skipNaN = skipNaN_default)

@Deprecated(MIN_NO_SKIPNAN, level = DeprecationLevel.HIDDEN)
public fun <T> PivotGroupBy<T>.min(separate: Boolean = false): DataFrame<T> = min(separate, skipNaN = skipNaN_default)

@Deprecated(MIN_NO_SKIPNAN, level = DeprecationLevel.HIDDEN)
public fun <T, R : Comparable<R & Any>?> PivotGroupBy<T>.minFor(
    separate: Boolean = false,
    columns: ColumnsForAggregateSelector<T, R>,
): DataFrame<T> = minFor(separate, skipNaN = skipNaN_default, columns = columns)

@Deprecated(MIN_NO_SKIPNAN, level = DeprecationLevel.HIDDEN)
public fun <T> PivotGroupBy<T>.minFor(vararg columns: String, separate: Boolean = false): DataFrame<T> =
    minFor(columns = columns, separate = separate, skipNaN = skipNaN_default)

@AccessApiOverload
@Deprecated(MIN_NO_SKIPNAN, level = DeprecationLevel.HIDDEN)
public fun <T, R : Comparable<R & Any>?> PivotGroupBy<T>.minFor(
    vararg columns: ColumnReference<R>,
    separate: Boolean = false,
): DataFrame<T> = minFor(columns = columns, separate = separate, skipNaN = skipNaN_default)

@AccessApiOverload
@Deprecated(MIN_NO_SKIPNAN, level = DeprecationLevel.HIDDEN)
public fun <T, R : Comparable<R & Any>?> PivotGroupBy<T>.minFor(
    vararg columns: KProperty<R>,
    separate: Boolean = false,
): DataFrame<T> = minFor(columns = columns, separate = separate, skipNaN = skipNaN_default)

@Deprecated(MIN_NO_SKIPNAN, level = DeprecationLevel.HIDDEN)
public fun <T, R : Comparable<R & Any>?> PivotGroupBy<T>.min(columns: ColumnsSelector<T, R>): DataFrame<T> =
    min(skipNaN = skipNaN_default, columns = columns)

@Deprecated(MIN_NO_SKIPNAN, level = DeprecationLevel.HIDDEN)
public fun <T> PivotGroupBy<T>.min(vararg columns: String): DataFrame<T> =
    min(columns = columns, skipNaN = skipNaN_default)

@Deprecated(MIN_NO_SKIPNAN, level = DeprecationLevel.HIDDEN)
public fun <T, R : Comparable<R & Any>?> PivotGroupBy<T>.min(vararg columns: ColumnReference<R>): DataFrame<T> =
    min(columns = columns, skipNaN = skipNaN_default)

@AccessApiOverload
@Deprecated(MIN_NO_SKIPNAN, level = DeprecationLevel.HIDDEN)
public fun <T, R : Comparable<R & Any>?> PivotGroupBy<T>.min(vararg columns: KProperty<R>): DataFrame<T> =
    min(columns = columns, skipNaN = skipNaN_default)

@Deprecated(MIN_NO_SKIPNAN, level = DeprecationLevel.HIDDEN)
public inline fun <T, reified R : Comparable<R & Any>?> PivotGroupBy<T>.minOf(
    crossinline rowExpression: RowExpression<T, R>,
): DataFrame<T> = minOf(skipNaN = skipNaN_default, rowExpression = rowExpression)

@Deprecated(MIN_NO_SKIPNAN, level = DeprecationLevel.HIDDEN)
public inline fun <T, reified R : Comparable<R & Any>?> PivotGroupBy<T>.minBy(
    crossinline rowExpression: RowExpression<T, R>,
): ReducedPivotGroupBy<T> = minBy(skipNaN = skipNaN_default, rowExpression = rowExpression)

@AccessApiOverload
@Deprecated(MIN_NO_SKIPNAN, level = DeprecationLevel.HIDDEN)
public inline fun <T, reified C : Comparable<C & Any>?> PivotGroupBy<T>.minBy(
    column: ColumnReference<C>,
): ReducedPivotGroupBy<T> = minBy(column, skipNaN = skipNaN_default)

@Deprecated(MIN_NO_SKIPNAN, level = DeprecationLevel.HIDDEN)
public fun <T> PivotGroupBy<T>.minBy(column: String): ReducedPivotGroupBy<T> = minBy(column, skipNaN = skipNaN_default)

@AccessApiOverload
@Deprecated(MIN_NO_SKIPNAN, level = DeprecationLevel.HIDDEN)
public inline fun <T, reified C : Comparable<C & Any>?> PivotGroupBy<T>.minBy(
    column: KProperty<C>,
): ReducedPivotGroupBy<T> = minBy(column, skipNaN = skipNaN_default)

// endregion<|MERGE_RESOLUTION|>--- conflicted
+++ resolved
@@ -34,19 +34,6 @@
 public fun <T : Comparable<T>> DataColumn<T?>.minOrNull(skipNaN: Boolean = skipNaN_default): T? =
     Aggregators.min<T>(skipNaN).aggregateSingleColumn(this)
 
-<<<<<<< HEAD
-public inline fun <T, R : Comparable<R>> DataColumn<T>.minBy(selector: (T) -> R): T =
-    minByOrNull(selector).suggestIfNull("minBy")
-
-public inline fun <T, R : Comparable<R>> DataColumn<T>.minByOrNull(selector: (T) -> R): T? =
-    values.minByOrNull(selector)
-
-public inline fun <T, R : Comparable<R>> DataColumn<T>.minOf(selector: (T) -> R): R =
-    minOfOrNull(selector).suggestIfNull("minOf")
-
-public inline fun <T, R : Comparable<R>> DataColumn<T>.minOfOrNull(selector: (T) -> R): R? =
-    values.minOfOrNull(selector)
-=======
 public inline fun <T, reified R : Comparable<R & Any>?> DataColumn<T>.minBy(
     skipNaN: Boolean = skipNaN_default,
     noinline selector: (T) -> R,
@@ -66,7 +53,6 @@
     skipNaN: Boolean = skipNaN_default,
     crossinline selector: (T) -> R,
 ): R? = Aggregators.min<R>(skipNaN).aggregateOf(this, selector)
->>>>>>> f7c9238f
 
 // endregion
 
