package org.jetbrains.kotlinx.dataframe.io

import io.kotest.assertions.throwables.shouldThrow
import io.kotest.matchers.shouldBe
import kotlinx.datetime.LocalDateTime
import kotlinx.datetime.LocalTime
import kotlinx.datetime.TimeZone
import kotlinx.datetime.toKotlinLocalDate
import kotlinx.datetime.toKotlinLocalDateTime
import org.jetbrains.kotlinx.dataframe.AnyFrame
import org.jetbrains.kotlinx.dataframe.DataColumn
import org.jetbrains.kotlinx.dataframe.DataFrame
import org.jetbrains.kotlinx.dataframe.api.ParserOptions
import org.jetbrains.kotlinx.dataframe.api.cast
import org.jetbrains.kotlinx.dataframe.api.columnOf
import org.jetbrains.kotlinx.dataframe.api.convertTo
import org.jetbrains.kotlinx.dataframe.api.convertToDouble
import org.jetbrains.kotlinx.dataframe.api.convertToLocalDate
import org.jetbrains.kotlinx.dataframe.api.convertToLocalDateTime
import org.jetbrains.kotlinx.dataframe.api.convertToLocalTime
import org.jetbrains.kotlinx.dataframe.api.first
import org.jetbrains.kotlinx.dataframe.api.isEmpty
import org.jetbrains.kotlinx.dataframe.api.isFrameColumn
import org.jetbrains.kotlinx.dataframe.api.parse
import org.jetbrains.kotlinx.dataframe.api.parser
import org.jetbrains.kotlinx.dataframe.api.plus
import org.jetbrains.kotlinx.dataframe.api.times
import org.jetbrains.kotlinx.dataframe.api.tryParse
import org.jetbrains.kotlinx.dataframe.columns.ColumnKind
import org.jetbrains.kotlinx.dataframe.exceptions.TypeConversionException
import org.junit.Test
import java.math.BigDecimal
import java.util.Locale
import kotlin.reflect.typeOf

class ParserTests {

    @Test
    fun `parse datetime with custom format`() {
        val col by columnOf("04.02.2021 -- 19:44:32")
        col.tryParse().type() shouldBe typeOf<String>()
        DataFrame.parser.addDateTimePattern("dd.MM.uuuu -- HH:mm:ss")
        val parsed = col.parse()
        parsed.type() shouldBe typeOf<LocalDateTime>()
        parsed.cast<LocalDateTime>()[0].year shouldBe 2021
        DataFrame.parser.resetToDefault()
    }

    @Test(expected = IllegalStateException::class)
    fun `parse should throw`() {
        val col by columnOf("a", "bc")
        col.parse()
    }

    @Test(expected = TypeConversionException::class)
    fun `converter should throw`() {
        val col by columnOf("a", "b")
        col.convertTo<Int>()
    }

    @Test(expected = TypeConversionException::class)
    fun `converter for mixed column should throw`() {
        val col by columnOf(1, "a")
        col.convertTo<Int>()
    }

    @Test
    fun `convert mixed column`() {
        val col by columnOf(1.0, "1")
        val converted = col.convertTo<Int>()
        converted.type() shouldBe typeOf<Int>()
        converted[0] shouldBe 1
        converted[1] shouldBe 1
    }

    @Test
    fun `convert BigDecimal column`() {
        val col by columnOf(BigDecimal(1.0), BigDecimal(0.321))
        val converted = col.convertTo<Float>()
        converted.type() shouldBe typeOf<Float>()
        converted[0] shouldBe 1.0f
        converted[1] shouldBe 0.321f
    }

    @Test
    fun `convert to Boolean`() {
        val col by columnOf(BigDecimal(1.0), BigDecimal(0.0), 0, 1, 10L, 0.0, 0.1)
        col.convertTo<Boolean>().shouldBe(
            DataColumn.createValueColumn("col", listOf(true, false, false, true, true, false, true), typeOf<Boolean>()),
        )
    }

    @Test
    fun `convert to date and time`() {
        val daysToStandardMillis = 24 * 60 * 60 * 1000L
        val longCol = columnOf(1L, 60L, 3600L).times(1000L).plus(daysToStandardMillis * 366)
        val datetimeCol = longCol.convertToLocalDateTime(TimeZone.UTC)

        datetimeCol.shouldBe(
            columnOf(
                java.time.LocalDateTime.of(1971, 1, 2, 0, 0, 1).toKotlinLocalDateTime(),
                java.time.LocalDateTime.of(1971, 1, 2, 0, 1, 0).toKotlinLocalDateTime(),
                java.time.LocalDateTime.of(1971, 1, 2, 1, 0, 0).toKotlinLocalDateTime(),
            ),
        )
        longCol.convertToLocalDate(TimeZone.UTC).shouldBe(
            columnOf(
                java.time.LocalDate.of(1971, 1, 2).toKotlinLocalDate(),
                java.time.LocalDate.of(1971, 1, 2).toKotlinLocalDate(),
                java.time.LocalDate.of(1971, 1, 2).toKotlinLocalDate(),
            ),
        )
        longCol.convertToLocalTime(TimeZone.UTC).shouldBe(
            columnOf(
                LocalTime(0, 0, 1),
                LocalTime(0, 1, 0),
                LocalTime(1, 0, 0),
            ),
        )

        datetimeCol.convertToLocalDate().shouldBe(
            columnOf(
                java.time.LocalDate.of(1971, 1, 2).toKotlinLocalDate(),
                java.time.LocalDate.of(1971, 1, 2).toKotlinLocalDate(),
                java.time.LocalDate.of(1971, 1, 2).toKotlinLocalDate(),
            ),
        )
        datetimeCol.convertToLocalTime().shouldBe(
            columnOf(
                LocalTime(0, 0, 1),
                LocalTime(0, 1, 0),
                LocalTime(1, 0, 0),
            ),
        )
    }

    @Test
    fun `custom nullStrings`() {
        val col by columnOf("1", "2", "null", "3", "NA", "nothing", "4.0", "5.0")

        val parsed = col.tryParse(
            ParserOptions(nullStrings = setOf("null", "NA", "nothing")),
        )
        parsed.type() shouldBe typeOf<Double?>()
        parsed.toList() shouldBe listOf(1, 2, null, 3, null, null, 4.0, 5.0)
    }

<<<<<<< HEAD
    @Test
=======
    @Test // This does not yet use fastDoubleParser!
>>>>>>> 439f65df
    fun `converting String to Double in different locales`() {
        val currentLocale = Locale.getDefault()
        try {
            // Test 45 behaviour combinations:

            // 3 source columns
            val columnDot = columnOf("12.345", "67.890")
            val columnComma = columnOf("12,345", "67,890")
            val columnMixed = columnOf("12.345", "67,890")
            // *
            // (3 locales as converting parameter + original converting + original converting to nullable)
            val parsingLocaleNotDefined: Locale? = null
            val parsingLocaleUsesDot: Locale = Locale.forLanguageTag("en-US")
            val parsingLocaleUsesComma: Locale = Locale.forLanguageTag("ru-RU")
            // *
            // 3 system locales

            Locale.setDefault(Locale.forLanguageTag("C.UTF-8"))

            columnDot.convertTo<Double>() shouldBe columnOf(12.345, 67.89)
            columnComma.convertTo<Double>() shouldBe columnOf(12345.0, 67890.0)
            columnMixed.convertTo<Double>() shouldBe columnOf(12.345, 67890.0)

            columnDot.convertTo<Double?>() shouldBe columnOf(12.345, 67.89)
            columnComma.convertTo<Double?>() shouldBe columnOf(12345.0, 67890.0)
            columnMixed.convertTo<Double?>() shouldBe columnOf(12.345, 67890.0)

            columnDot.convertToDouble(parsingLocaleNotDefined) shouldBe columnOf(12.345, 67.89)
            columnComma.convertToDouble(parsingLocaleNotDefined) shouldBe columnOf(12345.0, 67890.0)
            columnMixed.convertToDouble(parsingLocaleNotDefined) shouldBe columnOf(12.345, 67890.0)

            columnDot.convertToDouble(parsingLocaleUsesDot) shouldBe columnOf(12.345, 67.89)
            columnComma.convertToDouble(parsingLocaleUsesDot) shouldBe columnOf(12345.0, 67890.0)
            columnMixed.convertToDouble(parsingLocaleUsesDot) shouldBe columnOf(12.345, 67890.0)

            shouldThrow<TypeConversionException> { columnDot.convertToDouble(parsingLocaleUsesComma) }
            columnComma.convertToDouble(parsingLocaleUsesComma) shouldBe columnOf(12.345, 67.89)
            shouldThrow<TypeConversionException> { columnMixed.convertToDouble(parsingLocaleUsesComma) }

            Locale.setDefault(Locale.forLanguageTag("en-US"))

            columnDot.convertTo<Double>() shouldBe columnOf(12.345, 67.89)
            columnComma.convertTo<Double>() shouldBe columnOf(12345.0, 67890.0)
            columnMixed.convertTo<Double>() shouldBe columnOf(12.345, 67890.0)

            columnDot.convertTo<Double?>() shouldBe columnOf(12.345, 67.89)
            columnComma.convertTo<Double?>() shouldBe columnOf(12345.0, 67890.0)
            columnMixed.convertTo<Double?>() shouldBe columnOf(12.345, 67890.0)

            columnDot.convertToDouble(parsingLocaleNotDefined) shouldBe columnOf(12.345, 67.89)
            columnComma.convertToDouble(parsingLocaleNotDefined) shouldBe columnOf(12345.0, 67890.0)
            columnMixed.convertToDouble(parsingLocaleNotDefined) shouldBe columnOf(12.345, 67890.0)

            columnDot.convertToDouble(parsingLocaleUsesDot) shouldBe columnOf(12.345, 67.89)
            columnComma.convertToDouble(parsingLocaleUsesDot) shouldBe columnOf(12345.0, 67890.0)
            columnMixed.convertToDouble(parsingLocaleUsesDot) shouldBe columnOf(12.345, 67890.0)

            shouldThrow<TypeConversionException> { columnDot.convertToDouble(parsingLocaleUsesComma) }
            columnComma.convertToDouble(parsingLocaleUsesComma) shouldBe columnOf(12.345, 67.89)
            shouldThrow<TypeConversionException> { columnMixed.convertToDouble(parsingLocaleUsesComma) }

            Locale.setDefault(Locale.forLanguageTag("ru-RU"))

            columnDot.convertTo<Double>() shouldBe columnOf(12.345, 67.89)
            columnComma.convertTo<Double>() shouldBe columnOf(12.345, 67.89)
            columnMixed.convertTo<Double>() shouldBe columnOf(12.345, 67890.0)

            columnDot.convertTo<Double?>() shouldBe columnOf(12.345, 67.89)
            columnComma.convertTo<Double?>() shouldBe columnOf(12.345, 67.89)
            columnMixed.convertTo<Double?>() shouldBe columnOf(12.345, 67890.0)

            columnDot.convertToDouble(parsingLocaleNotDefined) shouldBe columnOf(12.345, 67.89)
            columnComma.convertToDouble(parsingLocaleNotDefined) shouldBe columnOf(12.345, 67.89)
            columnMixed.convertToDouble(parsingLocaleNotDefined) shouldBe columnOf(12.345, 67890.0)

            columnDot.convertToDouble(parsingLocaleUsesDot) shouldBe columnOf(12.345, 67.89)
            columnComma.convertToDouble(parsingLocaleUsesDot) shouldBe columnOf(12345.0, 67890.0)
            columnMixed.convertToDouble(parsingLocaleUsesDot) shouldBe columnOf(12.345, 67890.0)

            shouldThrow<TypeConversionException> { columnDot.convertToDouble(parsingLocaleUsesComma) }
            columnComma.convertToDouble(parsingLocaleUsesComma) shouldBe columnOf(12.345, 67.89)
            shouldThrow<TypeConversionException> { columnMixed.convertToDouble(parsingLocaleUsesComma) }
        } finally {
            Locale.setDefault(currentLocale)
        }
    }

    /** Checks fix for [Issue #593](https://github.com/Kotlin/dataframe/issues/593) */
    @Test
    fun `Mixing null and json`() {
        val col by columnOf("[\"str\"]", "[]", "null")
        val parsed = col.parse()
        parsed.type() shouldBe typeOf<AnyFrame>()
        parsed.kind() shouldBe ColumnKind.Frame
        require(parsed.isFrameColumn())

        parsed[0]["value"].first() shouldBe "str"
        parsed[1].isEmpty() shouldBe true
        parsed[2].isEmpty() shouldBe true
    }
}<|MERGE_RESOLUTION|>--- conflicted
+++ resolved
@@ -145,11 +145,7 @@
         parsed.toList() shouldBe listOf(1, 2, null, 3, null, null, 4.0, 5.0)
     }
 
-<<<<<<< HEAD
-    @Test
-=======
     @Test // This does not yet use fastDoubleParser!
->>>>>>> 439f65df
     fun `converting String to Double in different locales`() {
         val currentLocale = Locale.getDefault()
         try {
