import nl.jolanrensen.docProcessor.defaultProcessors.*
import nl.jolanrensen.docProcessor.gradle.creatingProcessDocTask
import org.gradle.jvm.tasks.Jar
<<<<<<< HEAD
=======
import xyz.ronella.gradle.plugin.simple.git.task.GitTask
>>>>>>> ec5004b4

@Suppress("DSL_SCOPE_VIOLATION", "UnstableApiUsage")
plugins {
    kotlin("jvm")
    kotlin("libs.publisher")
    kotlin("plugin.serialization")
    kotlin("jupyter.api")

    id("io.github.devcrocod.korro") version libs.versions.korro
    id("org.jetbrains.dataframe.generator")
    id("org.jetbrains.kotlinx.kover")
    id("org.jmailen.kotlinter")
    id("org.jetbrains.kotlinx.dataframe")
<<<<<<< HEAD
//    id("com.github.jolanrensen.docProcessorGradlePlugin") version "v0.1.0"
    id("nl.jolanrensen.docProcessor") version "0.1.1"
=======
    id("nl.jolanrensen.docProcessor")
    id("xyz.ronella.simple-git")
    idea
>>>>>>> ec5004b4
}

group = "org.jetbrains.kotlinx"

val jupyterApiTCRepo: String by project

repositories {
    mavenLocal()
    mavenCentral()
    maven("https://maven.pkg.jetbrains.space/public/p/kotlinx-html/maven")
    maven(jupyterApiTCRepo)
}

dependencies {
    api(libs.kotlin.reflect)
    implementation(libs.kotlin.stdlib)
    implementation(libs.kotlin.stdlib.jdk8)

    api(libs.commonsCsv)
    implementation(libs.klaxon)
    implementation(libs.fuel)

    api(libs.kotlin.datetimeJvm)
    implementation(libs.kotlinpoet)

    testImplementation(libs.junit)
    testImplementation(libs.kotestAssertions) {
        exclude("org.jetbrains.kotlin", "kotlin-stdlib-jdk8")
    }
    testImplementation(libs.kotlin.scriptingJvm)
    testImplementation(libs.jsoup)
}

kotlin.sourceSets {
    main {
        kotlin.srcDir("build/generated/ksp/main/kotlin/")
    }
    test {
        kotlin.srcDir("build/generated/ksp/test/kotlin/")
    }
}

<<<<<<< HEAD
// Backup the kotlin source files location
val kotlinMainSources = kotlin.sourceSets.main.get().kotlin.sourceDirectories

val processKDocsMain by creatingProcessDocTask(
    sources = kotlinMainSources.filterNot { "build/generated" in it.path } // Exclude generated sources
) {
    target = file("generated-sources")
=======
val generatedSourcesFolderName = "generated-sources"
val addGeneratedSourcesToGit by tasks.creating(GitTask::class) {
    directory.set(file("."))
    command.set("add")
    args.set(listOf("-A", generatedSourcesFolderName))
}

// Backup the kotlin source files location
val kotlinMainSources = kotlin.sourceSets.main.get().kotlin.sourceDirectories

// Task to generate the processed documentation
val processKDocsMain by creatingProcessDocTask(
    sources = kotlinMainSources.filterNot { "build/generated" in it.path }, // Exclude generated sources
) {
    target = file(generatedSourcesFolderName)
>>>>>>> ec5004b4
    processors = listOf(
        INCLUDE_DOC_PROCESSOR,
        INCLUDE_FILE_DOC_PROCESSOR,
        INCLUDE_ARG_DOC_PROCESSOR,
        COMMENT_DOC_PROCESSOR,
        SAMPLE_DOC_PROCESSOR,
    )
<<<<<<< HEAD
}

// As a bonus, this will update dokka if you use that
tasks.withType<org.jetbrains.dokka.gradle.AbstractDokkaLeafTask> {
    dependsOn(processKDocsMain)
    dokkaSourceSets {
        all {
            sourceRoot(processKDocsMain.target.get())
        }
    }
}

// Modify all Jar tasks such that before running the Kotlin sources are set to
// the target of processKdocIncludeMain and they are returned back to normal afterwards.
=======

    task {
        doLast {
            // ensure generated sources are added to git
            addGeneratedSourcesToGit.executeCommand()
        }
    }
}

// Exclude the generated/processed sources from the IDE
idea {
    module {
        excludeDirs.add(file(generatedSourcesFolderName))
    }
}

// Modify all Jar tasks such that before running the Kotlin sources are set to
// the target of processKdocMain and they are returned back to normal afterwards.
>>>>>>> ec5004b4
tasks.withType<Jar> {
    dependsOn(processKDocsMain)
    outputs.upToDateWhen { false }

    doFirst {
<<<<<<< HEAD
        kotlin {
            sourceSets {
                main {
                    kotlin.setSrcDirs(
                        processKDocsMain.targets +
                            kotlinMainSources.filter { "build/generated" in it.path } // Include generated sources (which were excluded above)
                    )
                }
            }
=======
        kotlin.sourceSets.main {
            kotlin.setSrcDirs(
                processKDocsMain.targets +
                    kotlinMainSources.filter { "build/generated" in it.path } // Include generated sources (which were excluded above)
            )
>>>>>>> ec5004b4
        }
    }

    doLast {
<<<<<<< HEAD
        kotlin {
            sourceSets {
                main {
                    kotlin.setSrcDirs(kotlinMainSources)
                }
            }
=======
        kotlin.sourceSets.main {
            kotlin.setSrcDirs(kotlinMainSources)
>>>>>>> ec5004b4
        }
    }
}

korro {
    docs = fileTree(rootProject.rootDir) {
        include("docs/StardustDocs/topics/*.md")
    }

    samples = fileTree(project.projectDir) {
        include("src/test/kotlin/org/jetbrains/kotlinx/dataframe/samples/*.kt")
        include("src/test/kotlin/org/jetbrains/kotlinx/dataframe/samples/api/*.kt")
    }

    groupSamples {

        beforeSample.set("<tab title=\"NAME\">\n")
        afterSample.set("\n</tab>")

        funSuffix("_properties") {
            replaceText("NAME", "Properties")
        }
        funSuffix("_accessors") {
            replaceText("NAME", "Accessors")
        }
        funSuffix("_strings") {
            replaceText("NAME", "Strings")
        }
        beforeGroup.set("<tabs>\n")
        afterGroup.set("</tabs>")
    }
}

kotlinter {
    ignoreFailures = false
    reporters = arrayOf("checkstyle", "plain")
    experimentalRules = true
    disabledRules = arrayOf(
        "no-wildcard-imports",
        "experimental:spacing-between-declarations-with-annotations",
        "experimental:enum-entry-name-case",
        "experimental:argument-list-wrapping",
        "experimental:annotation",
        "max-line-length",
        "filename",
        "comment-spacing",
        "curly-spacing",
    )
}

tasks.withType<org.jmailen.gradle.kotlinter.tasks.LintTask> {
    exclude("**/*keywords*/**")
    exclude {
        it.name.endsWith(".Generated.kt")
    }
    exclude {
        it.name.endsWith("\$Extensions.kt")
    }
    enabled = true
}

kotlin {
    explicitApi()
}

tasks.withType<JavaCompile> {
    sourceCompatibility = JavaVersion.VERSION_1_8.toString()
    targetCompatibility = JavaVersion.VERSION_1_8.toString()
}

tasks.withType<org.jetbrains.kotlin.gradle.tasks.KotlinCompile> {
    kotlinOptions {
        freeCompilerArgs = freeCompilerArgs + listOf("-Xinline-classes", "-Xopt-in=kotlin.RequiresOptIn")
    }
}

tasks.test {
    maxHeapSize = "2048m"
    extensions.configure(kotlinx.kover.api.KoverTaskExtension::class) {
        excludes.set(
            listOf(
                "org.jetbrains.kotlinx.dataframe.jupyter.*",
                "org.jetbrains.kotlinx.dataframe.jupyter.SampleNotebooksTests"
            )
        )
    }
}

tasks.processJupyterApiResources {
    libraryProducers = listOf("org.jetbrains.kotlinx.dataframe.jupyter.Integration")
}

kotlinPublications {
    publication {
        publicationName.set("core")
        artifactId.set("dataframe-core")
        description.set("Dataframe core API")
        packageName.set(artifactId)
    }
}

val instrumentedJars: Configuration by configurations.creating {
    isCanBeConsumed = true
    isCanBeResolved = false
}

artifacts {
    add("instrumentedJars", tasks.jar.get().archiveFile) {
        builtBy(tasks.jar)
    }
}

// Disable and enable if updating plugin breaks the build
dataframes {
    schema {
        sourceSet = "test"
        visibility = org.jetbrains.dataframe.gradle.DataSchemaVisibility.IMPLICIT_PUBLIC
        data = "https://raw.githubusercontent.com/Kotlin/dataframe/master/data/jetbrains_repositories.csv"
        name = "org.jetbrains.kotlinx.dataframe.samples.api.Repository"
    }
}

// If we want to use Dokka, make sure to use the preprocessed sources
tasks.withType<org.jetbrains.dokka.gradle.AbstractDokkaLeafTask> {
    dependsOn(processKDocsMain)
    dokkaSourceSets {
        all {
            sourceRoot(processKDocsMain.target.get())
        }
    }
}<|MERGE_RESOLUTION|>--- conflicted
+++ resolved
@@ -1,10 +1,7 @@
 import nl.jolanrensen.docProcessor.defaultProcessors.*
 import nl.jolanrensen.docProcessor.gradle.creatingProcessDocTask
 import org.gradle.jvm.tasks.Jar
-<<<<<<< HEAD
-=======
 import xyz.ronella.gradle.plugin.simple.git.task.GitTask
->>>>>>> ec5004b4
 
 @Suppress("DSL_SCOPE_VIOLATION", "UnstableApiUsage")
 plugins {
@@ -18,14 +15,9 @@
     id("org.jetbrains.kotlinx.kover")
     id("org.jmailen.kotlinter")
     id("org.jetbrains.kotlinx.dataframe")
-<<<<<<< HEAD
-//    id("com.github.jolanrensen.docProcessorGradlePlugin") version "v0.1.0"
-    id("nl.jolanrensen.docProcessor") version "0.1.1"
-=======
     id("nl.jolanrensen.docProcessor")
     id("xyz.ronella.simple-git")
     idea
->>>>>>> ec5004b4
 }
 
 group = "org.jetbrains.kotlinx"
@@ -68,15 +60,6 @@
     }
 }
 
-<<<<<<< HEAD
-// Backup the kotlin source files location
-val kotlinMainSources = kotlin.sourceSets.main.get().kotlin.sourceDirectories
-
-val processKDocsMain by creatingProcessDocTask(
-    sources = kotlinMainSources.filterNot { "build/generated" in it.path } // Exclude generated sources
-) {
-    target = file("generated-sources")
-=======
 val generatedSourcesFolderName = "generated-sources"
 val addGeneratedSourcesToGit by tasks.creating(GitTask::class) {
     directory.set(file("."))
@@ -92,7 +75,6 @@
     sources = kotlinMainSources.filterNot { "build/generated" in it.path }, // Exclude generated sources
 ) {
     target = file(generatedSourcesFolderName)
->>>>>>> ec5004b4
     processors = listOf(
         INCLUDE_DOC_PROCESSOR,
         INCLUDE_FILE_DOC_PROCESSOR,
@@ -100,22 +82,6 @@
         COMMENT_DOC_PROCESSOR,
         SAMPLE_DOC_PROCESSOR,
     )
-<<<<<<< HEAD
-}
-
-// As a bonus, this will update dokka if you use that
-tasks.withType<org.jetbrains.dokka.gradle.AbstractDokkaLeafTask> {
-    dependsOn(processKDocsMain)
-    dokkaSourceSets {
-        all {
-            sourceRoot(processKDocsMain.target.get())
-        }
-    }
-}
-
-// Modify all Jar tasks such that before running the Kotlin sources are set to
-// the target of processKdocIncludeMain and they are returned back to normal afterwards.
-=======
 
     task {
         doLast {
@@ -134,44 +100,22 @@
 
 // Modify all Jar tasks such that before running the Kotlin sources are set to
 // the target of processKdocMain and they are returned back to normal afterwards.
->>>>>>> ec5004b4
 tasks.withType<Jar> {
     dependsOn(processKDocsMain)
     outputs.upToDateWhen { false }
 
     doFirst {
-<<<<<<< HEAD
-        kotlin {
-            sourceSets {
-                main {
-                    kotlin.setSrcDirs(
-                        processKDocsMain.targets +
-                            kotlinMainSources.filter { "build/generated" in it.path } // Include generated sources (which were excluded above)
-                    )
-                }
-            }
-=======
         kotlin.sourceSets.main {
             kotlin.setSrcDirs(
                 processKDocsMain.targets +
                     kotlinMainSources.filter { "build/generated" in it.path } // Include generated sources (which were excluded above)
             )
->>>>>>> ec5004b4
         }
     }
 
     doLast {
-<<<<<<< HEAD
-        kotlin {
-            sourceSets {
-                main {
-                    kotlin.setSrcDirs(kotlinMainSources)
-                }
-            }
-=======
         kotlin.sourceSets.main {
             kotlin.setSrcDirs(kotlinMainSources)
->>>>>>> ec5004b4
         }
     }
 }
