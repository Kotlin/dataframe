package org.jetbrains.kotlinx.dataframe.api

import io.kotest.assertions.throwables.shouldNotThrowAny
import io.kotest.matchers.shouldBe
import org.jetbrains.kotlinx.dataframe.columns.toColumnSet
import org.junit.Test

class MoveTests {

    val columnNames = listOf("q", "a.b", "b.c", "w", "a.c.d", "e.f", "b.d", "r")
    val columns = columnNames.map { emptyList<Int>().toColumn(it) }
    val df = columns.toDataFrame()
    val grouped = df.move { cols { it.name.contains(".") } }.into { it.name.split(".").toPath() }

    @Test
    fun `batch grouping`() {
        grouped.columnNames() shouldBe listOf("q", "a", "b", "w", "e", "r")
        grouped["a"].asColumnGroup().columnNames() shouldBe listOf("b", "c")
        grouped["a"]["c"].asColumnGroup().columnNames() shouldBe listOf("d")
        grouped["b"].asColumnGroup().columnNames() shouldBe listOf("c", "d")
        grouped["e"].asColumnGroup().columnNames() shouldBe listOf("f")
    }

    @Test
    fun `select all`() {
        grouped.getColumnsWithPaths { all() }.map { it.path.joinToString(".") } shouldBe grouped.columnNames()
    }

    @Test
    fun `select all allRecursively`() {
        val selected = grouped
            .getColumnsWithPaths { children { !it.isColumnGroup() }.recursively() }
            .map { it.path.joinToString(".") }
        selected shouldBe listOf("a.b", "a.c.d", "b.c", "b.d", "e.f")
    }

    @Test
<<<<<<< HEAD
    fun batchUngrouping() {
        val ungrouped = grouped.move {
            cols { it.depth() > 0 && !it.isColumnGroup() }.rec()
        }.into { pathOf(it.path.joinToString(".")) }
=======
    fun `batch ungrouping`() {
        val ungrouped = grouped.move { dfs { it.depth() > 0 && !it.isColumnGroup() } }.into { pathOf(it.path.joinToString(".")) }
>>>>>>> ea7569ef
        ungrouped.columnNames() shouldBe listOf("q", "a.b", "a.c.d", "b.c", "b.d", "w", "e.f", "r")
    }

    @Test
    fun `ungroup one`() {
        val ungrouped = grouped.remove("b").ungroup { it["a"] }
        ungrouped.columnNames() shouldBe listOf("q", "b", "c", "w", "e", "r")
        ungrouped["c"].asColumnGroup().columnNames() shouldBe listOf("d")
    }

    @Test
    fun `flatten one`() {
        val flattened = grouped.flatten { it["a"] }
        flattened.columnNames() shouldBe listOf("q", "b1", "d", "b", "w", "e", "r")
    }

    @Test
    fun `flatten several`() {
        val flattened = grouped.flatten { it["a"]["c"] and it["a"] and it["b"] }
        flattened.columnNames() shouldBe listOf("q", "b", "d", "c", "d1", "w", "e", "r")
    }

    @Test
    fun `flatten all`() {
        val flattened = grouped.flatten()
        flattened.columnNames() shouldBe listOf("q", "b", "d", "c", "d1", "w", "f", "r")
    }

    @Test
<<<<<<< HEAD
    fun `select recursively`() {
        val selected = grouped.select {
            it["a"].cols { !it.isColumnGroup() }.recursively()
        }
=======
    fun `select Dfs`() {
        val selected = grouped.select { it["a"].dfs { !it.isColumnGroup() } }
>>>>>>> ea7569ef
        selected.columnNames() shouldBe listOf("b", "d")
    }

    @Test
    fun `columnsWithPath in selector`() {
        val selected = grouped.getColumnsWithPaths { it["a"] }
        val actual = grouped.getColumnsWithPaths {
            selected.map { it.cols { !it.isColumnGroup() }.recursively() }.toColumnSet()
        }
        actual.map { it.path.joinToString(".") } shouldBe listOf("a.b", "a.c.d")
    }

    @Test
    fun `move after last`() {
        val df = dataFrameOf("1", "2")(1, 2)
        shouldNotThrowAny {
            df.move("1").after("2") shouldBe dataFrameOf("2", "1")(2, 1)
        }
    }
}<|MERGE_RESOLUTION|>--- conflicted
+++ resolved
@@ -35,15 +35,10 @@
     }
 
     @Test
-<<<<<<< HEAD
-    fun batchUngrouping() {
+    fun `batch ungrouping`() {
         val ungrouped = grouped.move {
             cols { it.depth() > 0 && !it.isColumnGroup() }.rec()
         }.into { pathOf(it.path.joinToString(".")) }
-=======
-    fun `batch ungrouping`() {
-        val ungrouped = grouped.move { dfs { it.depth() > 0 && !it.isColumnGroup() } }.into { pathOf(it.path.joinToString(".")) }
->>>>>>> ea7569ef
         ungrouped.columnNames() shouldBe listOf("q", "a.b", "a.c.d", "b.c", "b.d", "w", "e.f", "r")
     }
 
@@ -73,15 +68,10 @@
     }
 
     @Test
-<<<<<<< HEAD
     fun `select recursively`() {
         val selected = grouped.select {
             it["a"].cols { !it.isColumnGroup() }.recursively()
         }
-=======
-    fun `select Dfs`() {
-        val selected = grouped.select { it["a"].dfs { !it.isColumnGroup() } }
->>>>>>> ea7569ef
         selected.columnNames() shouldBe listOf("b", "d")
     }
 
