--- conflicted
+++ resolved
@@ -119,7 +119,12 @@
 internal const val RGB_COLOR = "Replaced by `RgbColor`. $MESSAGE_1_0"
 internal const val RGB_COLOR_REPLACE = "RgbColor"
 
-<<<<<<< HEAD
+internal const val COLS_TO_ALL = "This `cols()` overload will be removed in favor of `all()`. $MESSAGE_1_0"
+internal const val COLS_TO_ALL_REPLACE = "this.all()"
+
+internal const val COLS_TO_ALL_COLS = "This `cols()` overload will be removed in favor of `allCols()`. $MESSAGE_1_0"
+internal const val COLS_TO_ALL_COLS_REPLACE = "this.allCols()"
+
 internal const val CONVERT_TO_INSTANT =
     "kotlinx.datetime.Instant is deprecated in favor of kotlin.time.Instant. Either migrate to kotlin.time.Instant and use convertToStdlibInstant() or use convertToDeprecatedInstant(). $MESSAGE_1_0 and migrated to kotlin.time.Instant in 1.1."
 internal const val CONVERT_TO_INSTANT_REPLACE = "this.convertToDeprecatedInstant()"
@@ -131,13 +136,6 @@
 internal const val COL_TYPE_INSTANT =
     "kotlinx.datetime.Instant is deprecated in favor of kotlin.time.Instant. Either migrate to kotlin.time.Instant and use ColType.StdlibInstant or use ColType.DeprecatedInstant. $MESSAGE_1_0 and migrated to kotlin.time.Instant in 1.1."
 internal const val COL_TYPE_INSTANT_REPLACE = "ColType.DeprecatedInstant"
-=======
-internal const val COLS_TO_ALL = "This `cols()` overload will be removed in favor of `all()`. $MESSAGE_1_0"
-internal const val COLS_TO_ALL_REPLACE = "this.all()"
-
-internal const val COLS_TO_ALL_COLS = "This `cols()` overload will be removed in favor of `allCols()`. $MESSAGE_1_0"
-internal const val COLS_TO_ALL_COLS_REPLACE = "this.allCols()"
->>>>>>> bfc4a251
 
 // endregion
 
