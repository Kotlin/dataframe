package org.jetbrains.kotlinx.dataframe.impl.codeGen

import com.squareup.kotlinpoet.buildCodeBlock
import org.jetbrains.dataframe.impl.codeGen.CodeGenResult
import org.jetbrains.dataframe.impl.codeGen.CodeGenerator
import org.jetbrains.dataframe.impl.codeGen.InterfaceGenerationMode
import org.jetbrains.dataframe.impl.codeGen.InterfaceGenerationMode.Enum
import org.jetbrains.dataframe.impl.codeGen.InterfaceGenerationMode.NoFields
import org.jetbrains.dataframe.impl.codeGen.InterfaceGenerationMode.None
import org.jetbrains.dataframe.impl.codeGen.InterfaceGenerationMode.TypeAlias
import org.jetbrains.dataframe.impl.codeGen.InterfaceGenerationMode.WithFields
import org.jetbrains.dataframe.keywords.HardKeywords
import org.jetbrains.dataframe.keywords.ModifierKeywords
import org.jetbrains.kotlinx.dataframe.ColumnsContainer
import org.jetbrains.kotlinx.dataframe.DataColumn
import org.jetbrains.kotlinx.dataframe.DataFrame
import org.jetbrains.kotlinx.dataframe.DataRow
import org.jetbrains.kotlinx.dataframe.annotations.DataSchema
import org.jetbrains.kotlinx.dataframe.api.ColumnSelectionDsl
import org.jetbrains.kotlinx.dataframe.api.DataSchemaEnum
import org.jetbrains.kotlinx.dataframe.codeGen.BaseField
import org.jetbrains.kotlinx.dataframe.codeGen.CodeWithConverter
import org.jetbrains.kotlinx.dataframe.codeGen.DefaultReadDfMethod
import org.jetbrains.kotlinx.dataframe.codeGen.ExtensionsCodeGenerator
import org.jetbrains.kotlinx.dataframe.codeGen.FieldType
import org.jetbrains.kotlinx.dataframe.codeGen.IsolatedMarker
import org.jetbrains.kotlinx.dataframe.codeGen.Marker
import org.jetbrains.kotlinx.dataframe.codeGen.MarkerVisibility
import org.jetbrains.kotlinx.dataframe.codeGen.NameNormalizer
import org.jetbrains.kotlinx.dataframe.codeGen.SchemaProcessor
import org.jetbrains.kotlinx.dataframe.codeGen.ValidFieldName
import org.jetbrains.kotlinx.dataframe.codeGen.toNullable
import org.jetbrains.kotlinx.dataframe.columns.ColumnGroup
import org.jetbrains.kotlinx.dataframe.impl.toSnakeCase
import org.jetbrains.kotlinx.dataframe.schema.DataFrameSchema
import org.jetbrains.kotlinx.jupyter.api.Code

private fun renderNullability(nullable: Boolean) = if (nullable) "?" else ""

internal fun Iterable<Marker>.filterRequiredForSchema(schema: DataFrameSchema) =
    filter { it.isOpen && it.schema.compare(schema).isSuperOrEqual() }

internal val charsToQuote = """[ `(){}\[\].<>'"/|\\!?@:;%^&*#$-]""".toRegex()

internal fun createCodeWithConverter(code: String, markerName: String) =
    CodeWithConverter(code) { "$it.cast<$markerName>()" }

private val letterCategories = setOf(
    CharCategory.UPPERCASE_LETTER,
    CharCategory.TITLECASE_LETTER,
    CharCategory.MODIFIER_LETTER,
    CharCategory.LOWERCASE_LETTER,
    CharCategory.DECIMAL_DIGIT_NUMBER,
)

internal fun String.needsQuoting(): Boolean =
    if (isQuoted()) {
        false
    } else {
        isBlank() ||
            first().isDigit() ||
            contains(charsToQuote) ||
            HardKeywords.VALUES.contains(this) ||
            ModifierKeywords.VALUES.contains(this) ||
            all { it == '_' } ||
            any { it != '_' && it.category !in letterCategories }
    }

public fun String.isQuoted(): Boolean = startsWith("`") && endsWith("`")

public fun String.quoteIfNeeded(): String = if (needsQuoting()) "`$this`" else this

internal fun List<Code>.join() = joinToString("\n")

/** Strategy to render types. Instances include [FullyQualifiedNames] and [ShortNames]. */
internal interface TypeRenderingStrategy {

    /**
     * How to render a row type. Used as receiver type for column accessors for DSLs.
     * E.g.: `DataRow<Marker>`
     */
    fun renderRowTypeName(markerName: String): String

    /**
     * How to render a columns-container (base type for [DataFrame] and [ColumnSelectionDsl]).
     * Used as receiver type for column accessors.
     * E.g.: `ColumnsContainer<Marker>`
     */
    fun renderColumnsContainerTypeName(markerName: String): String

    /**
     * How to render a column type from a [BaseField]. Used as return type for column accessors.
     * Result will be a [DataColumn] (or [ColumnGroup], which can be seen as a [DataColumn]).
     * E.g.: `DataColumn<DataFrame<Marker>>`
     */
    fun BaseField.renderColumnType(): Code

    /**
     * How to render the field type of [BaseField]. Used as return type for column accessors for DSLs.
     * Result will be either the value type name, a [DataRow] or [DataFrame].
     */
    fun BaseField.renderAccessorFieldType(): Code

    /**
     * How to render the field type of [BaseField]. Used as property type in generated interfaces.
     * Result will be either the value type name, the group field type name or [DataFrame].
     */
    fun BaseField.renderFieldType(): Code
}

internal object FullyQualifiedNames : TypeRenderingStrategy {

    private val dataRow = DataRow::class.qualifiedName!!
    private val columnsContainer = ColumnsContainer::class.qualifiedName!!
    private val dataFrame = DataFrame::class.qualifiedName!!
    private val dataColumn = DataColumn::class.qualifiedName!!
    private val columnGroup = ColumnGroup::class.qualifiedName!!

    override fun renderRowTypeName(markerName: String) = "$dataRow<$markerName>"

    override fun renderColumnsContainerTypeName(markerName: String) = "$columnsContainer<$markerName>"

    override fun BaseField.renderColumnType(): Code =
        when (val fieldType = fieldType) {
            is FieldType.ValueFieldType ->
                "$dataColumn<${fieldType.typeFqName}>"

            is FieldType.GroupFieldType ->
                "$columnGroup<${fieldType.markerName}>"

            is FieldType.FrameFieldType ->
                "$dataColumn<$dataFrame<${fieldType.markerName}>${renderNullability(fieldType.nullable)}>"
        }

    override fun BaseField.renderAccessorFieldType(): Code =
        when (val fieldType = fieldType) {
            is FieldType.ValueFieldType ->
                fieldType.typeFqName

            is FieldType.GroupFieldType ->
                "$dataRow<${fieldType.markerName}>"

            is FieldType.FrameFieldType ->
                "$dataFrame<${fieldType.markerName}>${renderNullability(fieldType.nullable)}"
        }

    override fun BaseField.renderFieldType(): Code =
        when (val fieldType = fieldType) {
            is FieldType.ValueFieldType ->
                fieldType.typeFqName

            is FieldType.GroupFieldType -> if (fieldType.renderAsObject) {
                fieldType.markerName
            } else {
                renderAccessorFieldType()
            }

            is FieldType.FrameFieldType -> if (fieldType.renderAsList) {
                "List<${fieldType.markerName}>${renderNullability(fieldType.nullable)}"
            } else {
                renderAccessorFieldType()
            }
        }
}

internal object ShortNames : TypeRenderingStrategy {

    private val dataRow = DataRow::class.simpleName!!
    private val columnsContainer = ColumnsContainer::class.simpleName!!
    private val dataFrame = DataFrame::class.simpleName!!
    private val dataColumn = DataColumn::class.simpleName!!
    private val columnGroup = ColumnGroup::class.simpleName!!

    override fun renderRowTypeName(markerName: String): String = "$dataRow<${markerName.shorten()}>"

    override fun renderColumnsContainerTypeName(markerName: String): String =
        "$columnsContainer<${markerName.shorten()}>"

    override fun BaseField.renderColumnType(): Code =
        when (val fieldType = fieldType) {
            is FieldType.ValueFieldType ->
                "$dataColumn<${fieldType.typeFqName.shorten()}>"

            is FieldType.GroupFieldType ->
                "$columnGroup<${fieldType.markerName}>"

            is FieldType.FrameFieldType ->
                "$dataColumn<$dataFrame<${fieldType.markerName}>${renderNullability(fieldType.nullable)}>"
        }

    override fun BaseField.renderAccessorFieldType(): Code =
        when (val fieldType = fieldType) {
            is FieldType.ValueFieldType ->
                fieldType.typeFqName.shorten()

            is FieldType.GroupFieldType ->
                "$dataRow<${fieldType.markerName}>"

            is FieldType.FrameFieldType ->
                "$dataFrame<${fieldType.markerName}>${renderNullability(fieldType.nullable)}"
        }

    override fun BaseField.renderFieldType(): Code =
        when (val fieldType = fieldType) {
            is FieldType.ValueFieldType ->
                fieldType.typeFqName.shorten()

            is FieldType.GroupFieldType -> if (fieldType.renderAsObject) {
                fieldType.markerName
            } else {
                renderAccessorFieldType()
            }

            is FieldType.FrameFieldType -> if (fieldType.renderAsList) {
                "List<${fieldType.markerName}>${renderNullability(fieldType.nullable)}"
            } else {
                renderAccessorFieldType()
            }
        }

    private fun String.shorten() = removeRedundantQualifier(this)

    private fun removeRedundantQualifier(markerName: String): String {
        val parts = markerName.split('.')
        return if (parts.size == 2 && parts[0] == "kotlin") {
            parts[1]
        } else {
            markerName
        }
    }
}

internal open class ExtensionsCodeGeneratorImpl(private val typeRendering: TypeRenderingStrategy) :
    ExtensionsCodeGenerator,
    TypeRenderingStrategy by typeRendering {

    fun renderStringLiteral(name: String) =
        name
            .replace("\\", "\\\\")
            .replace("$", "\\\$")
            .replace("\"", "\\\"")

    private fun String.removeQuotes() = this.removeSurrounding("`")

    private fun generatePropertyCode(
        marker: IsolatedMarker,
        shortMarkerName: String,
        typeName: String,
        name: String,
        propertyType: String,
        getter: String,
        visibility: String,
    ): String {
        // jvm name is required to prevent signature clash like this:
        // val DataRow<Type>.name: String
        // val DataRow<Repo>.name: String
        val jvmName = "${shortMarkerName}_${name.removeQuotes()}"
        val typeParameters = marker.typeParameters.let {
            if (it.isNotEmpty() && !it.startsWith(" ")) {
                " $it"
            } else {
                it
            }
        }
        return "${visibility}val$typeParameters $typeName.$name: $propertyType @JvmName(\"${
            renderStringLiteral(jvmName)
        }\") get() = $getter as $propertyType"
    }

    /**
     * nullable properties can be needed when *DECLARED* schema is referenced with nullability:
     * ```
     * @DataSchema
     * data class Schema(val i: Int)
     *
     * @DataSchema
     * data class A(
     *  val prop: Schema?
     * )
     * ```
     * When converted `listOf<A>().toDataFrame(maxDepth=2)` actual schema is
     * ```
     * prop:
     *     i: Int?
     * ```
     * So this sudden `i: Int?` must be somehow handled.
     * However, REPL code generator will not create such a situation. Nullable properties are not needed then
     */
    protected fun generateExtensionProperties(marker: IsolatedMarker, withNullable: Boolean = true): Code {
        val markerName = marker.name
        val markerType = "$markerName${marker.typeArguments}"
        val visibility = renderTopLevelDeclarationVisibility(marker)
        val shortMarkerName = markerName.substring(markerName.lastIndexOf('.') + 1).removeQuotes()
        val nullableShortMarkerName = "Nullable$shortMarkerName"

        fun String.toNullable() = if (this.last() == '?' || this == "*") this else "$this?"

        val declarations = mutableListOf<String>()
        val dfTypename = renderColumnsContainerTypeName(markerType)
        val nullableDfTypename = renderColumnsContainerTypeName(markerType.toNullable())
        val rowTypename = renderRowTypeName(markerType)
        val nullableRowTypename = renderRowTypeName(markerType.toNullable())

        val nullableFields = marker.fields.map {
            it.toNullable()
        }.associateBy { it.columnName }

        marker.fields.sortedBy { it.fieldName.quotedIfNeeded }.forEach {
            val getter = "this[\"${renderStringLiteral(it.columnName)}\"]"
            val name = it.fieldName
            val fieldType = it.renderAccessorFieldType()
            val nullableFieldType = nullableFields[it.columnName]!!.renderAccessorFieldType()
            val columnType = it.renderColumnType()
            val nullableColumnType = nullableFields[it.columnName]!!.renderColumnType()

            declarations.addAll(
                listOf(
                    generatePropertyCode(
                        marker = marker,
                        shortMarkerName = shortMarkerName,
                        typeName = dfTypename,
                        name = name.quotedIfNeeded,
                        propertyType = columnType,
                        getter = getter,
                        visibility = visibility,
                    ),
                    generatePropertyCode(
                        marker = marker,
                        shortMarkerName = shortMarkerName,
                        typeName = rowTypename,
                        name = name.quotedIfNeeded,
                        propertyType = fieldType,
                        getter = getter,
                        visibility = visibility,
                    ),
                ),
            )
            if (withNullable) {
                declarations.addAll(
                    listOf(
                        generatePropertyCode(
                            marker = marker,
                            shortMarkerName = nullableShortMarkerName,
                            typeName = nullableDfTypename,
                            name = name.quotedIfNeeded,
                            propertyType = nullableColumnType,
                            getter = getter,
                            visibility = visibility,
                        ),
                        generatePropertyCode(
                            marker = marker,
                            shortMarkerName = nullableShortMarkerName,
                            typeName = nullableRowTypename,
                            name = name.quotedIfNeeded,
                            propertyType = nullableFieldType,
                            getter = getter,
                            visibility = visibility,
                        ),
                    ),
                )
            }
        }
        return declarations.joinToString("\n")
    }

    override fun generate(marker: IsolatedMarker): CodeWithConverter {
        val code = generateExtensionProperties(marker)
        return createCodeWithConverter(code, marker.name)
    }

    protected fun renderTopLevelDeclarationVisibility(marker: IsolatedMarker) =
        when (marker.visibility) {
            MarkerVisibility.INTERNAL -> "internal "
            MarkerVisibility.IMPLICIT_PUBLIC -> ""
            MarkerVisibility.EXPLICIT_PUBLIC -> "public "
        }

    protected fun renderInternalDeclarationVisibility(marker: IsolatedMarker) =
        when (marker.visibility) {
            MarkerVisibility.INTERNAL -> ""
            MarkerVisibility.IMPLICIT_PUBLIC -> ""
            MarkerVisibility.EXPLICIT_PUBLIC -> "public "
        }
}

internal class CodeGeneratorImpl(typeRendering: TypeRenderingStrategy = FullyQualifiedNames) :
    ExtensionsCodeGeneratorImpl(typeRendering),
    CodeGenerator {
    override fun generate(
        marker: Marker,
        interfaceMode: InterfaceGenerationMode,
        extensionProperties: Boolean,
        readDfMethod: DefaultReadDfMethod?,
    ): CodeWithConverter {
        val code = when (interfaceMode) {
            NoFields, WithFields ->
                generateInterface(
                    marker = marker,
                    fields = interfaceMode == WithFields,
                    readDfMethod = readDfMethod,
                ) + if (extensionProperties) "\n" + generateExtensionProperties(marker) else ""

            Enum -> generateEnum(marker)

            TypeAlias -> generateTypeAlias(marker)

            None -> if (extensionProperties) generateExtensionProperties(marker) else ""
        }

        return createCodeWithConverter(code, marker.name)
    }

    private fun generateTypeAlias(marker: Marker): Code {
        val visibility = renderTopLevelDeclarationVisibility(marker)

        return "${visibility}typealias ${marker.name} = ${marker.superMarkers.keys.single()}"
    }

    private fun generateEnum(marker: Marker): Code {
        val visibility = renderTopLevelDeclarationVisibility(marker)

        val header =
            "${visibility}enum class ${marker.name}(override val value: ${String::class.qualifiedName}) : ${DataSchemaEnum::class.qualifiedName}"

        val fieldNames = mutableSetOf<String>()
        val fieldsDeclaration = marker.fields.mapIndexed { i, it ->
            val originalFieldName = it.fieldName.unquoted.toSnakeCase().uppercase().ifEmpty { "EMPTY_STRING" }
            var fieldName = originalFieldName
            var j = 1
            while (fieldName in fieldNames) {
                fieldName = "${originalFieldName}_${j++}"
            }
            fieldNames += fieldName

            val valueName = it.fieldName.unquoted
            val isLast = i == marker.fields.size - 1

            "    ${ValidFieldName.of(fieldName).quotedIfNeeded}(\"$valueName\")${if (isLast) ";" else ","}"
        }.join()

        val body = if (fieldsDeclaration.isNotBlank()) {
            buildString {
                append(" {\n")
                append(fieldsDeclaration)
                append("\n}")
            }
        } else {
            ""
        }

        return listOf(header + body).join()
    }

    override fun generate(
        schema: DataFrameSchema,
        name: String,
        fields: Boolean,
        extensionProperties: Boolean,
        isOpen: Boolean,
        visibility: MarkerVisibility,
        knownMarkers: Iterable<Marker>,
        readDfMethod: DefaultReadDfMethod?,
        fieldNameNormalizer: NameNormalizer,
        asDataClass: Boolean
    ): CodeGenResult {
        val context = SchemaProcessor.create(name, if (asDataClass) emptyList() else knownMarkers, fieldNameNormalizer)
        val marker = context.process(schema, isOpen, visibility)
        val declarations = mutableListOf<Code>()
        context.generatedMarkers.forEach { itMarker ->
            val declaration = if (asDataClass) {
                generateClasses(itMarker)
            } else {
                generateInterface(itMarker, fields, readDfMethod.takeIf { marker == itMarker })
            }
            declarations.add(declaration)
            if (extensionProperties) {
                declarations.add(generateExtensionProperties(itMarker, withNullable = false))
            }
        }
        val code = createCodeWithConverter(declarations.joinToString("\n\n"), marker.name)
        return CodeGenResult(code, context.generatedMarkers)
    }

    private fun generateInterface(marker: Marker, fields: Boolean, readDfMethod: DefaultReadDfMethod? = null): Code {
        val annotationName = DataSchema::class.simpleName

        val visibility = renderTopLevelDeclarationVisibility(marker)
        val propertyVisibility = renderInternalDeclarationVisibility(marker)

        val header =
            "@$annotationName${if (marker.isOpen) "" else "(isOpen = false)"}\n${visibility}interface ${marker.name}"
        val baseInterfacesDeclaration =
<<<<<<< HEAD
            if (marker.superMarkers.isNotEmpty()) {
                " : " + marker.superMarkers
                    .map { it.value.name + it.value.typeArguments }
                    .joinToString()
            } else {
                ""
            }
        val resultDeclarations = mutableListOf<String>()

        val fieldsDeclaration = if (fields) {
            marker.fields.map {
                val override = if (it.overrides) "override " else ""
                val columnNameAnnotation = if (it.columnName != it.fieldName.quotedIfNeeded) {
                    "    @ColumnName(\"${renderStringLiteral(it.columnName)}\")\n"
                } else {
                    ""
                }

                val fieldType = it.renderFieldType()
                "$columnNameAnnotation    ${propertyVisibility}${override}val ${it.fieldName.quotedIfNeeded}: $fieldType"
            }.join()
        } else {
            ""
        }
=======
            if (marker.superMarkers.isNotEmpty()) " : " + marker.superMarkers.map { it.value.name + it.value.typeArguments }
                .joinToString() else ""
        val resultDeclarations = mutableListOf<String>()

        val fieldsDeclaration = if (fields) renderFields(marker, propertyVisibility).join() else ""
>>>>>>> 0896fa50

        val readDfMethodDeclaration = readDfMethod?.toDeclaration(marker, propertyVisibility)

        val body = if (fieldsDeclaration.isNotBlank() || readDfMethodDeclaration?.isNotBlank() == true) {
            buildString {
                append(" {\n")
                append(fieldsDeclaration)
                if (readDfMethodDeclaration != null) {
                    append("\n")
                    val companionObject = buildCodeBlock {
                        add("    ")
                        indent()
                        indent()
                        add(readDfMethodDeclaration)
                    }
                    append(companionObject.toString())
                }
                append("\n}")
            }
        } else {
            " { }"
        }
        resultDeclarations.add(header + baseInterfacesDeclaration + body)
        return resultDeclarations.join()
    }

    private fun generateClasses(marker: Marker): Code {
        val annotationName = DataSchema::class.simpleName

        val visibility = renderTopLevelDeclarationVisibility(marker)
        val propertyVisibility = renderInternalDeclarationVisibility(marker)
        val header =
            "@$annotationName\n${visibility}data class ${marker.name}("

        val fieldsDeclaration = renderFields(marker, propertyVisibility).joinToString(",\n")
        return buildString {
            appendLine(header)
            appendLine(fieldsDeclaration)
            append(")")
        }
    }

    private fun renderFields(marker: Marker, propertyVisibility: String): List<String> {
        return marker.fields.map {
            val override = if (it.overrides) "override " else ""
            val columnNameAnnotation = if (it.columnName != it.fieldName.quotedIfNeeded) {
                "    @ColumnName(\"${renderStringLiteral(it.columnName)}\")\n"
            } else {
                ""
            }

            val fieldType = it.renderFieldType()
            "$columnNameAnnotation    ${propertyVisibility}${override}val ${it.fieldName.quotedIfNeeded}: $fieldType"
        }
    }
}

public fun CodeWithConverter.toStandaloneSnippet(packageName: String, additionalImports: List<String>): String =
    declarations.toStandaloneSnippet(packageName, additionalImports)

public fun Code.toStandaloneSnippet(packageName: String, additionalImports: List<String>): String =
    buildString {
        if (packageName.isNotEmpty()) {
            appendLine("package $packageName")
            appendLine()
        }
        appendLine("import org.jetbrains.kotlinx.dataframe.ColumnsContainer")
        appendLine("import org.jetbrains.kotlinx.dataframe.DataColumn")
        appendLine("import org.jetbrains.kotlinx.dataframe.DataFrame")
        appendLine("import org.jetbrains.kotlinx.dataframe.DataRow")
        appendLine("import org.jetbrains.kotlinx.dataframe.columns.ColumnGroup")
        appendLine("import org.jetbrains.kotlinx.dataframe.annotations.ColumnName")
        appendLine("import org.jetbrains.kotlinx.dataframe.annotations.DataSchema")
        appendLine("import org.jetbrains.kotlinx.dataframe.api.cast")
        additionalImports.forEach {
            appendLine(it)
        }
        appendLine()
        appendLine(this@toStandaloneSnippet)
    }

public fun CodeGenResult.toStandaloneSnippet(packageName: String, additionalImports: List<String>): String =
    code.toStandaloneSnippet(packageName, additionalImports)<|MERGE_RESOLUTION|>--- conflicted
+++ resolved
@@ -50,21 +50,18 @@
     CharCategory.TITLECASE_LETTER,
     CharCategory.MODIFIER_LETTER,
     CharCategory.LOWERCASE_LETTER,
-    CharCategory.DECIMAL_DIGIT_NUMBER,
+    CharCategory.DECIMAL_DIGIT_NUMBER
 )
 
 internal fun String.needsQuoting(): Boolean =
-    if (isQuoted()) {
-        false
-    } else {
-        isBlank() ||
-            first().isDigit() ||
-            contains(charsToQuote) ||
-            HardKeywords.VALUES.contains(this) ||
-            ModifierKeywords.VALUES.contains(this) ||
-            all { it == '_' } ||
-            any { it != '_' && it.category !in letterCategories }
-    }
+    if (isQuoted()) false
+    else isBlank() ||
+        first().isDigit() ||
+        contains(charsToQuote) ||
+        HardKeywords.VALUES.contains(this) ||
+        ModifierKeywords.VALUES.contains(this) ||
+        all { it == '_' } ||
+        any { it != '_' && it.category !in letterCategories }
 
 public fun String.isQuoted(): Boolean = startsWith("`") && endsWith("`")
 
@@ -230,15 +227,14 @@
     }
 }
 
-internal open class ExtensionsCodeGeneratorImpl(private val typeRendering: TypeRenderingStrategy) :
-    ExtensionsCodeGenerator,
-    TypeRenderingStrategy by typeRendering {
-
-    fun renderStringLiteral(name: String) =
-        name
-            .replace("\\", "\\\\")
-            .replace("$", "\\\$")
-            .replace("\"", "\\\"")
+internal open class ExtensionsCodeGeneratorImpl(
+    private val typeRendering: TypeRenderingStrategy,
+) : ExtensionsCodeGenerator, TypeRenderingStrategy by typeRendering {
+
+    fun renderStringLiteral(name: String) = name
+        .replace("\\", "\\\\")
+        .replace("$", "\\\$")
+        .replace("\"", "\\\"")
 
     private fun String.removeQuotes() = this.removeSurrounding("`")
 
@@ -262,9 +258,7 @@
                 it
             }
         }
-        return "${visibility}val$typeParameters $typeName.$name: $propertyType @JvmName(\"${
-            renderStringLiteral(jvmName)
-        }\") get() = $getter as $propertyType"
+        return "${visibility}val$typeParameters $typeName.$name: $propertyType @JvmName(\"${renderStringLiteral(jvmName)}\") get() = $getter as $propertyType"
     }
 
     /**
@@ -332,8 +326,8 @@
                         propertyType = fieldType,
                         getter = getter,
                         visibility = visibility,
-                    ),
-                ),
+                    )
+                )
             )
             if (withNullable) {
                 declarations.addAll(
@@ -355,8 +349,8 @@
                             propertyType = nullableFieldType,
                             getter = getter,
                             visibility = visibility,
-                        ),
-                    ),
+                        )
+                    )
                 )
             }
         }
@@ -368,24 +362,21 @@
         return createCodeWithConverter(code, marker.name)
     }
 
-    protected fun renderTopLevelDeclarationVisibility(marker: IsolatedMarker) =
-        when (marker.visibility) {
-            MarkerVisibility.INTERNAL -> "internal "
-            MarkerVisibility.IMPLICIT_PUBLIC -> ""
-            MarkerVisibility.EXPLICIT_PUBLIC -> "public "
-        }
-
-    protected fun renderInternalDeclarationVisibility(marker: IsolatedMarker) =
-        when (marker.visibility) {
-            MarkerVisibility.INTERNAL -> ""
-            MarkerVisibility.IMPLICIT_PUBLIC -> ""
-            MarkerVisibility.EXPLICIT_PUBLIC -> "public "
-        }
+    protected fun renderTopLevelDeclarationVisibility(marker: IsolatedMarker) = when (marker.visibility) {
+        MarkerVisibility.INTERNAL -> "internal "
+        MarkerVisibility.IMPLICIT_PUBLIC -> ""
+        MarkerVisibility.EXPLICIT_PUBLIC -> "public "
+    }
+
+    protected fun renderInternalDeclarationVisibility(marker: IsolatedMarker) = when (marker.visibility) {
+        MarkerVisibility.INTERNAL -> ""
+        MarkerVisibility.IMPLICIT_PUBLIC -> ""
+        MarkerVisibility.EXPLICIT_PUBLIC -> "public "
+    }
 }
 
 internal class CodeGeneratorImpl(typeRendering: TypeRenderingStrategy = FullyQualifiedNames) :
-    ExtensionsCodeGeneratorImpl(typeRendering),
-    CodeGenerator {
+    ExtensionsCodeGeneratorImpl(typeRendering), CodeGenerator {
     override fun generate(
         marker: Marker,
         interfaceMode: InterfaceGenerationMode,
@@ -438,15 +429,11 @@
             "    ${ValidFieldName.of(fieldName).quotedIfNeeded}(\"$valueName\")${if (isLast) ";" else ","}"
         }.join()
 
-        val body = if (fieldsDeclaration.isNotBlank()) {
-            buildString {
-                append(" {\n")
-                append(fieldsDeclaration)
-                append("\n}")
-            }
-        } else {
-            ""
-        }
+        val body = if (fieldsDeclaration.isNotBlank()) buildString {
+            append(" {\n")
+            append(fieldsDeclaration)
+            append("\n}")
+        } else ""
 
         return listOf(header + body).join()
     }
@@ -481,7 +468,11 @@
         return CodeGenResult(code, context.generatedMarkers)
     }
 
-    private fun generateInterface(marker: Marker, fields: Boolean, readDfMethod: DefaultReadDfMethod? = null): Code {
+    private fun generateInterface(
+        marker: Marker,
+        fields: Boolean,
+        readDfMethod: DefaultReadDfMethod? = null,
+    ): Code {
         val annotationName = DataSchema::class.simpleName
 
         val visibility = renderTopLevelDeclarationVisibility(marker)
@@ -490,38 +481,11 @@
         val header =
             "@$annotationName${if (marker.isOpen) "" else "(isOpen = false)"}\n${visibility}interface ${marker.name}"
         val baseInterfacesDeclaration =
-<<<<<<< HEAD
-            if (marker.superMarkers.isNotEmpty()) {
-                " : " + marker.superMarkers
-                    .map { it.value.name + it.value.typeArguments }
-                    .joinToString()
-            } else {
-                ""
-            }
-        val resultDeclarations = mutableListOf<String>()
-
-        val fieldsDeclaration = if (fields) {
-            marker.fields.map {
-                val override = if (it.overrides) "override " else ""
-                val columnNameAnnotation = if (it.columnName != it.fieldName.quotedIfNeeded) {
-                    "    @ColumnName(\"${renderStringLiteral(it.columnName)}\")\n"
-                } else {
-                    ""
-                }
-
-                val fieldType = it.renderFieldType()
-                "$columnNameAnnotation    ${propertyVisibility}${override}val ${it.fieldName.quotedIfNeeded}: $fieldType"
-            }.join()
-        } else {
-            ""
-        }
-=======
             if (marker.superMarkers.isNotEmpty()) " : " + marker.superMarkers.map { it.value.name + it.value.typeArguments }
                 .joinToString() else ""
         val resultDeclarations = mutableListOf<String>()
 
         val fieldsDeclaration = if (fields) renderFields(marker, propertyVisibility).join() else ""
->>>>>>> 0896fa50
 
         val readDfMethodDeclaration = readDfMethod?.toDeclaration(marker, propertyVisibility)
 
