--- conflicted
+++ resolved
@@ -17,19 +17,6 @@
 import kotlin.reflect.jvm.jvmErasure
 import kotlin.reflect.typeOf
 
-<<<<<<< HEAD
-internal fun KType.shouldBeConvertedToFrameColumn(): Boolean =
-    when (jvmErasure) {
-        DataFrame::class -> true
-        List::class -> arguments[0].type?.jvmErasure?.hasAnnotation<DataSchema>() == true
-        else -> false
-    }
-
-internal fun KType.shouldBeConvertedToColumnGroup(): Boolean =
-    jvmErasure.let {
-        it == DataRow::class || it.hasAnnotation<DataSchema>()
-    }
-=======
 internal fun KType.getFieldKind(): FieldKind = when {
     jvmErasure == DataFrame::class -> Frame
     jvmErasure == List::class && (arguments[0].type?.jvmErasure?.hasAnnotation<DataSchema>() == true) -> ListToFrame
@@ -58,7 +45,6 @@
 internal data object ObjectToGroup : FieldKind {
     override val shouldBeConvertedToColumnGroup: Boolean = true
 }
->>>>>>> 0896fa50
 
 private fun String.toNullable(): String = if (endsWith("?")) this else "$this?"
 
@@ -120,10 +106,10 @@
 
                 else -> {
                     fieldType = FieldType.ValueFieldType(
-                        if (nullableProperties) type.toString().toNullable() else type.toString(),
+                        if (nullableProperties) type.toString().toNullable() else type.toString()
                     )
                     ColumnSchema.Value(
-                        if (nullableProperties) type.withNullability(true) else type,
+                        if (nullableProperties) type.withNullability(true) else type
                     )
                 }
             }
