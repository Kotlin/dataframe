--- conflicted
+++ resolved
@@ -26,11 +26,7 @@
 import org.jetbrains.kotlinx.dataframe.impl.api.updateImpl
 import org.jetbrains.kotlinx.dataframe.impl.api.updateWithValuePerColumnImpl
 import org.jetbrains.kotlinx.dataframe.impl.headPlusArray
-<<<<<<< HEAD
 import org.jetbrains.kotlinx.dataframe.index
-import org.jetbrains.kotlinx.dataframe.util.ITERABLE_COLUMNS_DEPRECATION_MESSAGE
-=======
->>>>>>> ec873dcf
 import org.jetbrains.kotlinx.dataframe.util.UPDATE_AS_NULLABLE_MESSAGE
 import org.jetbrains.kotlinx.dataframe.util.UPDATE_AS_NULLABLE_REPLACE
 import org.jetbrains.kotlinx.dataframe.util.UPDATE_WITH_VALUE
@@ -55,7 +51,7 @@
     public fun <R : C> cast(): Update<T, R> =
         Update(df, filter as RowValueFilter<T, R>?, columns as ColumnsSelector<T, R>)
 
-    /* 
+    /*
      * This argument providing the (clickable) name of the update-like function.
      * Note: If clickable, make sure to [alias][your type].
      */
