package org.jetbrains.kotlinx.dataframe.api

import org.jetbrains.kotlinx.dataframe.AnyFrame
import org.jetbrains.kotlinx.dataframe.DataFrame
import org.jetbrains.kotlinx.dataframe.DataRow
import org.jetbrains.kotlinx.dataframe.Predicate
<<<<<<< HEAD
=======
import org.jetbrains.kotlinx.dataframe.annotations.Interpretable
import org.jetbrains.kotlinx.dataframe.api.FrameColsColumnsSelectionDsl.Grammar.ColumnGroupName
import org.jetbrains.kotlinx.dataframe.api.FrameColsColumnsSelectionDsl.Grammar.ColumnSetName
import org.jetbrains.kotlinx.dataframe.api.FrameColsColumnsSelectionDsl.Grammar.PlainDslName
>>>>>>> 0896fa50
import org.jetbrains.kotlinx.dataframe.columns.ColumnPath
import org.jetbrains.kotlinx.dataframe.columns.ColumnReference
import org.jetbrains.kotlinx.dataframe.columns.ColumnSet
import org.jetbrains.kotlinx.dataframe.columns.ColumnsResolver
import org.jetbrains.kotlinx.dataframe.columns.FrameColumn
import org.jetbrains.kotlinx.dataframe.columns.SingleColumn
import org.jetbrains.kotlinx.dataframe.documentation.AccessApi
import org.jetbrains.kotlinx.dataframe.impl.columns.TransformableColumnSet
import kotlin.reflect.KProperty

// region ColumnsSelectionDsl

/**
 * ## Frame Columns [Columns Selection DSL][org.jetbrains.kotlinx.dataframe.api.ColumnsSelectionDsl]
 *
 * See [Grammar] for all functions in this interface.
 */
public interface FrameColsColumnsSelectionDsl {

    /**
     * ## Frame Cols Grammar
     *
     *
     * &nbsp;&nbsp;&nbsp;&nbsp;
     *
     * [(What is this notation?)][org.jetbrains.kotlinx.dataframe.documentation.DslGrammar]
     * &nbsp;&nbsp;&nbsp;&nbsp;
     *
     *  ### Definitions:
     *  `columnSet: `[`ColumnSet`][org.jetbrains.kotlinx.dataframe.columns.ColumnSet]`<*>`
     *
     * &nbsp;&nbsp;&nbsp;&nbsp;
     *
     *  `columnGroup: `[`SingleColumn`][org.jetbrains.kotlinx.dataframe.columns.SingleColumn]`<`[`DataRow`][org.jetbrains.kotlinx.dataframe.DataRow]`<*>> | `[`String`][String]`  |  `[`KProperty`][kotlin.reflect.KProperty]`<* | `[`DataRow`][org.jetbrains.kotlinx.dataframe.DataRow]`<*>> | `[`ColumnPath`][org.jetbrains.kotlinx.dataframe.columns.ColumnPath]
     *
     * &nbsp;&nbsp;&nbsp;&nbsp;
     *
     *  `condition: `[`ColumnFilter`][org.jetbrains.kotlinx.dataframe.ColumnFilter]
     *
     * &nbsp;&nbsp;&nbsp;&nbsp;
     *
     *  ### What can be called directly in the [Columns Selection DSL][org.jetbrains.kotlinx.dataframe.api.ColumnsSelectionDsl]:
     *
     *
     * &nbsp;&nbsp;&nbsp;&nbsp;
     *
     *  [**`frameCols`**][org.jetbrains.kotlinx.dataframe.api.ColumnsSelectionDsl.colGroups]`  [  `**`{ `**[`condition`][org.jetbrains.kotlinx.dataframe.documentation.DslGrammarTemplateColumnsSelectionDsl.DslGrammarTemplate.ConditionDef]**` }`**` ]`
     *
     * &nbsp;&nbsp;&nbsp;&nbsp;
     *
     *  ### What can be called on a [ColumnSet][org.jetbrains.kotlinx.dataframe.columns.ColumnSet]:
     *
     *
     * &nbsp;&nbsp;&nbsp;&nbsp;
     *
     *  [`columnSet`][org.jetbrains.kotlinx.dataframe.documentation.DslGrammarTemplateColumnsSelectionDsl.DslGrammarTemplate.ColumnSetDef]
     *
     *  &nbsp;&nbsp;&nbsp;&nbsp;__`.`__[**`frameCols`**][org.jetbrains.kotlinx.dataframe.api.ColumnsSelectionDsl.colGroups]`  [  `**`{ `**[`condition`][org.jetbrains.kotlinx.dataframe.documentation.DslGrammarTemplateColumnsSelectionDsl.DslGrammarTemplate.ConditionDef]**` }`**` ]`
     *
     * &nbsp;&nbsp;&nbsp;&nbsp;
     *
     *  ### What can be called on a [Column Group (reference)][org.jetbrains.kotlinx.dataframe.documentation.DslGrammarTemplateColumnsSelectionDsl.DslGrammarTemplate.ColumnGroupDef]:
     *
     *
     * &nbsp;&nbsp;&nbsp;&nbsp;
     *
     *  [`columnGroup`][org.jetbrains.kotlinx.dataframe.documentation.DslGrammarTemplateColumnsSelectionDsl.DslGrammarTemplate.ColumnGroupDef]
     *
     *  &nbsp;&nbsp;&nbsp;&nbsp;__`.`__[**`frameCols`**][org.jetbrains.kotlinx.dataframe.api.ColumnsSelectionDsl.colGroups]`  [  `**`{ `**[`condition`][org.jetbrains.kotlinx.dataframe.documentation.DslGrammarTemplateColumnsSelectionDsl.DslGrammarTemplate.ConditionDef]**` }`**` ]`
     *
     *
     *
     *
     *
     *
     *
     *
     *
     *
     *
     *
     *
     */
    public interface Grammar {

        /** [**`frameCols`**][ColumnsSelectionDsl.colGroups] */
        public interface PlainDslName

        /** __`.`__[**`frameCols`**][ColumnsSelectionDsl.colGroups] */
        public interface ColumnSetName

        /** __`.`__[**`frameCols`**][ColumnsSelectionDsl.colGroups] */
        public interface ColumnGroupName
    }

    /**
     * ## Frame Columns
     * Creates a subset of columns from [this] that are [FrameColumns][FrameColumn].
     *
     * You can optionally use a [filter] to only include certain columns.
     * [frameCols] can be called using any of the supported [APIs][AccessApi] (+ [ColumnPath]).
     *
     * This function operates solely on columns at the top-level.
     *
     * ### Check out: [Grammar]
     *
     * #### For example:
     *
     * `df.`[select][DataFrame.select]`  {  `[frameCols][SingleColumn.frameCols]` { it.`[name][ColumnReference.name]`.`[startsWith][String.startsWith]`("my") } }`
     *
     * `df.`[select][DataFrame.select]`  {  `[colsAtAnyDepth][ColumnsSelectionDsl.colsAtAnyDepth]`().`[frameCols][SingleColumn.frameCols]`() }`
     *
     * `df.`[select][DataFrame.select]` { "myColGroup".`[frameCols][String.frameCols]`() }`
     *
     * #### Examples for this overload:
     *
     *
     *
     * @param [filter] An optional [predicate][Predicate] to filter the frame columns by.
     * @return A [ColumnSet] of [FrameColumns][FrameColumn].
     * @see [ColumnsSelectionDsl.colsOfKind]
     * @see [ColumnsSelectionDsl.valueCols]
     * @see [ColumnsSelectionDsl.colGroups]
     * @see [ColumnsSelectionDsl.cols]
     */
    private interface CommonFrameColsDocs {

        /** Example argument */
        interface ExampleArg
    }

    /**
     * ## Frame Columns
     * Creates a subset of columns from [this] that are [FrameColumns][org.jetbrains.kotlinx.dataframe.columns.FrameColumn].
     *
     * You can optionally use a [filter] to only include certain columns.
     * [frameCols][org.jetbrains.kotlinx.dataframe.api.FrameColsColumnsSelectionDsl.frameCols] can be called using any of the supported [APIs][org.jetbrains.kotlinx.dataframe.documentation.AccessApi] (+ [ColumnPath][org.jetbrains.kotlinx.dataframe.columns.ColumnPath]).
     *
     * This function operates solely on columns at the top-level.
     *
     * ### Check out: [Grammar][org.jetbrains.kotlinx.dataframe.api.FrameColsColumnsSelectionDsl.Grammar]
     *
     * #### For example:
     *
     * `df.`[select][org.jetbrains.kotlinx.dataframe.DataFrame.select]`  {  `[frameCols][org.jetbrains.kotlinx.dataframe.columns.SingleColumn.frameCols]` { it.`[name][org.jetbrains.kotlinx.dataframe.columns.ColumnReference.name]`.`[startsWith][String.startsWith]`("my") } }`
     *
     * `df.`[select][org.jetbrains.kotlinx.dataframe.DataFrame.select]`  {  `[colsAtAnyDepth][org.jetbrains.kotlinx.dataframe.api.ColumnsSelectionDsl.colsAtAnyDepth]`().`[frameCols][org.jetbrains.kotlinx.dataframe.columns.SingleColumn.frameCols]`() }`
     *
     * `df.`[select][org.jetbrains.kotlinx.dataframe.DataFrame.select]` { "myColGroup".`[frameCols][kotlin.String.frameCols]`() }`
     *
     * #### Examples for this overload:
     *
     * `df.`[select][DataFrame.select]`  {  `[cols][ColumnsSelectionDsl.cols]` { it.`[name][ColumnReference.name]`.`[startsWith][String.startsWith]`("my") }.`[frameCols][ColumnSet.frameCols]`() }`
     *
     * `// NOTE: This can be shortened to just:`
     *
     * `df.`[select][DataFrame.select]`  {  `[frameCols][ColumnsSelectionDsl.frameCols]` { it.`[name][ColumnReference.name]`.`[startsWith][String.startsWith]`("my") } }`
     *
     * @param [filter] An optional [predicate][org.jetbrains.kotlinx.dataframe.Predicate] to filter the frame columns by.
     * @return A [ColumnSet][org.jetbrains.kotlinx.dataframe.columns.ColumnSet] of [FrameColumns][org.jetbrains.kotlinx.dataframe.columns.FrameColumn].
     * @see [ColumnsSelectionDsl.colsOfKind]
     * @see [ColumnsSelectionDsl.valueCols]
     * @see [ColumnsSelectionDsl.colGroups]
     * @see [ColumnsSelectionDsl.cols]
     */
<<<<<<< HEAD
    public fun ColumnSet<*>.frameCols(
        filter: Predicate<FrameColumn<*>> = { true },
    ): TransformableColumnSet<DataFrame<*>> = frameColumnsInternal(filter)
=======
    @Interpretable("FrameCols0")
    public fun ColumnSet<*>.frameCols(filter: Predicate<FrameColumn<*>> = { true }): TransformableColumnSet<DataFrame<*>> =
        frameColumnsInternal(filter)
>>>>>>> 0896fa50

    /**
     * ## Frame Columns
     * Creates a subset of columns from [this] that are [FrameColumns][org.jetbrains.kotlinx.dataframe.columns.FrameColumn].
     *
     * You can optionally use a [filter] to only include certain columns.
     * [frameCols][org.jetbrains.kotlinx.dataframe.api.FrameColsColumnsSelectionDsl.frameCols] can be called using any of the supported [APIs][org.jetbrains.kotlinx.dataframe.documentation.AccessApi] (+ [ColumnPath][org.jetbrains.kotlinx.dataframe.columns.ColumnPath]).
     *
     * This function operates solely on columns at the top-level.
     *
     * ### Check out: [Grammar][org.jetbrains.kotlinx.dataframe.api.FrameColsColumnsSelectionDsl.Grammar]
     *
     * #### For example:
     *
     * `df.`[select][org.jetbrains.kotlinx.dataframe.DataFrame.select]`  {  `[frameCols][org.jetbrains.kotlinx.dataframe.columns.SingleColumn.frameCols]` { it.`[name][org.jetbrains.kotlinx.dataframe.columns.ColumnReference.name]`.`[startsWith][String.startsWith]`("my") } }`
     *
     * `df.`[select][org.jetbrains.kotlinx.dataframe.DataFrame.select]`  {  `[colsAtAnyDepth][org.jetbrains.kotlinx.dataframe.api.ColumnsSelectionDsl.colsAtAnyDepth]`().`[frameCols][org.jetbrains.kotlinx.dataframe.columns.SingleColumn.frameCols]`() }`
     *
     * `df.`[select][org.jetbrains.kotlinx.dataframe.DataFrame.select]` { "myColGroup".`[frameCols][kotlin.String.frameCols]`() }`
     *
     * #### Examples for this overload:
     *
     * `df.`[select][DataFrame.select]`  {  `[frameCols][ColumnsSelectionDsl.frameCols]`() }`
     *
     * `df.`[select][DataFrame.select]`  {  `[frameCols][ColumnsSelectionDsl.frameCols]` { it.`[name][ColumnReference.name]`.`[startsWith][String.startsWith]`("my") } }`
     *
     * @param [filter] An optional [predicate][org.jetbrains.kotlinx.dataframe.Predicate] to filter the frame columns by.
     * @return A [ColumnSet][org.jetbrains.kotlinx.dataframe.columns.ColumnSet] of [FrameColumns][org.jetbrains.kotlinx.dataframe.columns.FrameColumn].
     * @see [ColumnsSelectionDsl.colsOfKind]
     * @see [ColumnsSelectionDsl.valueCols]
     * @see [ColumnsSelectionDsl.colGroups]
     * @see [ColumnsSelectionDsl.cols]
     */
    public fun ColumnsSelectionDsl<*>.frameCols(
        filter: Predicate<FrameColumn<*>> = { true },
    ): TransformableColumnSet<DataFrame<*>> = asSingleColumn().frameColumnsInternal(filter)

    /**
     * ## Frame Columns
     * Creates a subset of columns from [this] that are [FrameColumns][org.jetbrains.kotlinx.dataframe.columns.FrameColumn].
     *
     * You can optionally use a [filter] to only include certain columns.
     * [frameCols][org.jetbrains.kotlinx.dataframe.api.FrameColsColumnsSelectionDsl.frameCols] can be called using any of the supported [APIs][org.jetbrains.kotlinx.dataframe.documentation.AccessApi] (+ [ColumnPath][org.jetbrains.kotlinx.dataframe.columns.ColumnPath]).
     *
     * This function operates solely on columns at the top-level.
     *
     * ### Check out: [Grammar][org.jetbrains.kotlinx.dataframe.api.FrameColsColumnsSelectionDsl.Grammar]
     *
     * #### For example:
     *
     * `df.`[select][org.jetbrains.kotlinx.dataframe.DataFrame.select]`  {  `[frameCols][org.jetbrains.kotlinx.dataframe.columns.SingleColumn.frameCols]` { it.`[name][org.jetbrains.kotlinx.dataframe.columns.ColumnReference.name]`.`[startsWith][String.startsWith]`("my") } }`
     *
     * `df.`[select][org.jetbrains.kotlinx.dataframe.DataFrame.select]`  {  `[colsAtAnyDepth][org.jetbrains.kotlinx.dataframe.api.ColumnsSelectionDsl.colsAtAnyDepth]`().`[frameCols][org.jetbrains.kotlinx.dataframe.columns.SingleColumn.frameCols]`() }`
     *
     * `df.`[select][org.jetbrains.kotlinx.dataframe.DataFrame.select]` { "myColGroup".`[frameCols][kotlin.String.frameCols]`() }`
     *
     * #### Examples for this overload:
     *
     * `df.`[select][DataFrame.select]` { myColGroup.`[frameCols][SingleColumn.frameCols]`() }`
     *
     * `df.`[select][DataFrame.select]` { myColGroup.`[frameCols][SingleColumn.frameCols]` { it.`[name][ColumnReference.name]`.`[startsWith][String.startsWith]`("my") } }`
     *
     * @param [filter] An optional [predicate][org.jetbrains.kotlinx.dataframe.Predicate] to filter the frame columns by.
     * @return A [ColumnSet][org.jetbrains.kotlinx.dataframe.columns.ColumnSet] of [FrameColumns][org.jetbrains.kotlinx.dataframe.columns.FrameColumn].
     * @see [ColumnsSelectionDsl.colsOfKind]
     * @see [ColumnsSelectionDsl.valueCols]
     * @see [ColumnsSelectionDsl.colGroups]
     * @see [ColumnsSelectionDsl.cols]
     */
    public fun SingleColumn<DataRow<*>>.frameCols(
        filter: Predicate<FrameColumn<*>> = { true },
    ): TransformableColumnSet<DataFrame<*>> = this.ensureIsColumnGroup().frameColumnsInternal(filter)

    /**
     * ## Frame Columns
     * Creates a subset of columns from [this] that are [FrameColumns][org.jetbrains.kotlinx.dataframe.columns.FrameColumn].
     *
     * You can optionally use a [filter] to only include certain columns.
     * [frameCols][org.jetbrains.kotlinx.dataframe.api.FrameColsColumnsSelectionDsl.frameCols] can be called using any of the supported [APIs][org.jetbrains.kotlinx.dataframe.documentation.AccessApi] (+ [ColumnPath][org.jetbrains.kotlinx.dataframe.columns.ColumnPath]).
     *
     * This function operates solely on columns at the top-level.
     *
     * ### Check out: [Grammar][org.jetbrains.kotlinx.dataframe.api.FrameColsColumnsSelectionDsl.Grammar]
     *
     * #### For example:
     *
     * `df.`[select][org.jetbrains.kotlinx.dataframe.DataFrame.select]`  {  `[frameCols][org.jetbrains.kotlinx.dataframe.columns.SingleColumn.frameCols]` { it.`[name][org.jetbrains.kotlinx.dataframe.columns.ColumnReference.name]`.`[startsWith][String.startsWith]`("my") } }`
     *
     * `df.`[select][org.jetbrains.kotlinx.dataframe.DataFrame.select]`  {  `[colsAtAnyDepth][org.jetbrains.kotlinx.dataframe.api.ColumnsSelectionDsl.colsAtAnyDepth]`().`[frameCols][org.jetbrains.kotlinx.dataframe.columns.SingleColumn.frameCols]`() }`
     *
     * `df.`[select][org.jetbrains.kotlinx.dataframe.DataFrame.select]` { "myColGroup".`[frameCols][kotlin.String.frameCols]`() }`
     *
     * #### Examples for this overload:
     *
     * `df.`[select][DataFrame.select]` { "myColGroup".`[frameCols][String.frameCols]` { it.`[name][ColumnReference.name]`.`[startsWith][String.startsWith]`("my") } }`
     *
     * `df.`[select][DataFrame.select]` { "myColGroup".`[frameCols][String.frameCols]`() }`
     *
     * @param [filter] An optional [predicate][org.jetbrains.kotlinx.dataframe.Predicate] to filter the frame columns by.
     * @return A [ColumnSet][org.jetbrains.kotlinx.dataframe.columns.ColumnSet] of [FrameColumns][org.jetbrains.kotlinx.dataframe.columns.FrameColumn].
     * @see [ColumnsSelectionDsl.colsOfKind]
     * @see [ColumnsSelectionDsl.valueCols]
     * @see [ColumnsSelectionDsl.colGroups]
     * @see [ColumnsSelectionDsl.cols]
     */
    public fun String.frameCols(filter: Predicate<FrameColumn<*>> = { true }): TransformableColumnSet<DataFrame<*>> =
        columnGroup(this).frameCols(filter)

    /**
     * ## Frame Columns
     * Creates a subset of columns from [this] that are [FrameColumns][org.jetbrains.kotlinx.dataframe.columns.FrameColumn].
     *
     * You can optionally use a [filter] to only include certain columns.
     * [frameCols][org.jetbrains.kotlinx.dataframe.api.FrameColsColumnsSelectionDsl.frameCols] can be called using any of the supported [APIs][org.jetbrains.kotlinx.dataframe.documentation.AccessApi] (+ [ColumnPath][org.jetbrains.kotlinx.dataframe.columns.ColumnPath]).
     *
     * This function operates solely on columns at the top-level.
     *
     * ### Check out: [Grammar][org.jetbrains.kotlinx.dataframe.api.FrameColsColumnsSelectionDsl.Grammar]
     *
     * #### For example:
     *
     * `df.`[select][org.jetbrains.kotlinx.dataframe.DataFrame.select]`  {  `[frameCols][org.jetbrains.kotlinx.dataframe.columns.SingleColumn.frameCols]` { it.`[name][org.jetbrains.kotlinx.dataframe.columns.ColumnReference.name]`.`[startsWith][String.startsWith]`("my") } }`
     *
     * `df.`[select][org.jetbrains.kotlinx.dataframe.DataFrame.select]`  {  `[colsAtAnyDepth][org.jetbrains.kotlinx.dataframe.api.ColumnsSelectionDsl.colsAtAnyDepth]`().`[frameCols][org.jetbrains.kotlinx.dataframe.columns.SingleColumn.frameCols]`() }`
     *
     * `df.`[select][org.jetbrains.kotlinx.dataframe.DataFrame.select]` { "myColGroup".`[frameCols][kotlin.String.frameCols]`() }`
     *
     * #### Examples for this overload:
     *
     * `df.`[select][DataFrame.select]`  {  `[colGroup][ColumnsSelectionDsl.colGroup]`(Type::myColGroup).`[frameCols][SingleColumn.frameCols]` { it.`[name][ColumnReference.name]`.`[startsWith][String.startsWith]`("my") } }`
     *
     * `df.`[select][DataFrame.select]` { Type::myColGroup.`[frameCols][SingleColumn.frameCols]`() }`
     *
     * `df.`[select][DataFrame.select]` { DataSchemaType::myColGroup.`[frameCols][KProperty.frameCols]`() }`
     *
     * @param [filter] An optional [predicate][org.jetbrains.kotlinx.dataframe.Predicate] to filter the frame columns by.
     * @return A [ColumnSet][org.jetbrains.kotlinx.dataframe.columns.ColumnSet] of [FrameColumns][org.jetbrains.kotlinx.dataframe.columns.FrameColumn].
     * @see [ColumnsSelectionDsl.colsOfKind]
     * @see [ColumnsSelectionDsl.valueCols]
     * @see [ColumnsSelectionDsl.colGroups]
     * @see [ColumnsSelectionDsl.cols]
     */
    public fun KProperty<*>.frameCols(
        filter: Predicate<FrameColumn<*>> = { true },
    ): TransformableColumnSet<DataFrame<*>> = columnGroup(this).frameCols(filter)

    /**
     * ## Frame Columns
     * Creates a subset of columns from [this] that are [FrameColumns][org.jetbrains.kotlinx.dataframe.columns.FrameColumn].
     *
     * You can optionally use a [filter] to only include certain columns.
     * [frameCols][org.jetbrains.kotlinx.dataframe.api.FrameColsColumnsSelectionDsl.frameCols] can be called using any of the supported [APIs][org.jetbrains.kotlinx.dataframe.documentation.AccessApi] (+ [ColumnPath][org.jetbrains.kotlinx.dataframe.columns.ColumnPath]).
     *
     * This function operates solely on columns at the top-level.
     *
     * ### Check out: [Grammar][org.jetbrains.kotlinx.dataframe.api.FrameColsColumnsSelectionDsl.Grammar]
     *
     * #### For example:
     *
     * `df.`[select][org.jetbrains.kotlinx.dataframe.DataFrame.select]`  {  `[frameCols][org.jetbrains.kotlinx.dataframe.columns.SingleColumn.frameCols]` { it.`[name][org.jetbrains.kotlinx.dataframe.columns.ColumnReference.name]`.`[startsWith][String.startsWith]`("my") } }`
     *
     * `df.`[select][org.jetbrains.kotlinx.dataframe.DataFrame.select]`  {  `[colsAtAnyDepth][org.jetbrains.kotlinx.dataframe.api.ColumnsSelectionDsl.colsAtAnyDepth]`().`[frameCols][org.jetbrains.kotlinx.dataframe.columns.SingleColumn.frameCols]`() }`
     *
     * `df.`[select][org.jetbrains.kotlinx.dataframe.DataFrame.select]` { "myColGroup".`[frameCols][kotlin.String.frameCols]`() }`
     *
     * #### Examples for this overload:
     *
     * `df.`[select][DataFrame.select]` { "pathTo"["myGroupCol"].`[frameCols][ColumnPath.frameCols]`() }`
     *
     * @param [filter] An optional [predicate][org.jetbrains.kotlinx.dataframe.Predicate] to filter the frame columns by.
     * @return A [ColumnSet][org.jetbrains.kotlinx.dataframe.columns.ColumnSet] of [FrameColumns][org.jetbrains.kotlinx.dataframe.columns.FrameColumn].
     * @see [ColumnsSelectionDsl.colsOfKind]
     * @see [ColumnsSelectionDsl.valueCols]
     * @see [ColumnsSelectionDsl.colGroups]
     * @see [ColumnsSelectionDsl.cols]
     */
    public fun ColumnPath.frameCols(
        filter: Predicate<FrameColumn<*>> = { true },
    ): TransformableColumnSet<DataFrame<*>> = columnGroup(this).frameCols(filter)
}

/**
 * Returns a TransformableColumnSet containing the frame columns that satisfy the given filter.
 *
 * @param filter The filter function to apply on each frame column. Must accept a FrameColumn object and return a Boolean.
 * @return A [TransformableColumnSet] containing the frame columns that satisfy the filter.
 */
@Suppress("UNCHECKED_CAST")
internal fun ColumnsResolver<*>.frameColumnsInternal(
    filter: (FrameColumn<*>) -> Boolean,
): TransformableColumnSet<AnyFrame> =
    colsInternal { it.isFrameColumn() && filter(it.asFrameColumn()) } as TransformableColumnSet<AnyFrame>

// endregion<|MERGE_RESOLUTION|>--- conflicted
+++ resolved
@@ -4,13 +4,10 @@
 import org.jetbrains.kotlinx.dataframe.DataFrame
 import org.jetbrains.kotlinx.dataframe.DataRow
 import org.jetbrains.kotlinx.dataframe.Predicate
-<<<<<<< HEAD
-=======
 import org.jetbrains.kotlinx.dataframe.annotations.Interpretable
 import org.jetbrains.kotlinx.dataframe.api.FrameColsColumnsSelectionDsl.Grammar.ColumnGroupName
 import org.jetbrains.kotlinx.dataframe.api.FrameColsColumnsSelectionDsl.Grammar.ColumnSetName
 import org.jetbrains.kotlinx.dataframe.api.FrameColsColumnsSelectionDsl.Grammar.PlainDslName
->>>>>>> 0896fa50
 import org.jetbrains.kotlinx.dataframe.columns.ColumnPath
 import org.jetbrains.kotlinx.dataframe.columns.ColumnReference
 import org.jetbrains.kotlinx.dataframe.columns.ColumnSet
@@ -18,6 +15,9 @@
 import org.jetbrains.kotlinx.dataframe.columns.FrameColumn
 import org.jetbrains.kotlinx.dataframe.columns.SingleColumn
 import org.jetbrains.kotlinx.dataframe.documentation.AccessApi
+import org.jetbrains.kotlinx.dataframe.documentation.DslGrammarTemplateColumnsSelectionDsl.DslGrammarTemplate
+import org.jetbrains.kotlinx.dataframe.documentation.Indent
+import org.jetbrains.kotlinx.dataframe.documentation.LineBreak
 import org.jetbrains.kotlinx.dataframe.impl.columns.TransformableColumnSet
 import kotlin.reflect.KProperty
 
@@ -41,11 +41,11 @@
      *
      *  ### Definitions:
      *  `columnSet: `[`ColumnSet`][org.jetbrains.kotlinx.dataframe.columns.ColumnSet]`<*>`
-     *
+     *  
      * &nbsp;&nbsp;&nbsp;&nbsp;
      *
      *  `columnGroup: `[`SingleColumn`][org.jetbrains.kotlinx.dataframe.columns.SingleColumn]`<`[`DataRow`][org.jetbrains.kotlinx.dataframe.DataRow]`<*>> | `[`String`][String]`  |  `[`KProperty`][kotlin.reflect.KProperty]`<* | `[`DataRow`][org.jetbrains.kotlinx.dataframe.DataRow]`<*>> | `[`ColumnPath`][org.jetbrains.kotlinx.dataframe.columns.ColumnPath]
-     *
+     *  
      * &nbsp;&nbsp;&nbsp;&nbsp;
      *
      *  `condition: `[`ColumnFilter`][org.jetbrains.kotlinx.dataframe.ColumnFilter]
@@ -54,7 +54,7 @@
      *
      *  ### What can be called directly in the [Columns Selection DSL][org.jetbrains.kotlinx.dataframe.api.ColumnsSelectionDsl]:
      *
-     *
+     *  
      * &nbsp;&nbsp;&nbsp;&nbsp;
      *
      *  [**`frameCols`**][org.jetbrains.kotlinx.dataframe.api.ColumnsSelectionDsl.colGroups]`  [  `**`{ `**[`condition`][org.jetbrains.kotlinx.dataframe.documentation.DslGrammarTemplateColumnsSelectionDsl.DslGrammarTemplate.ConditionDef]**` }`**` ]`
@@ -63,7 +63,7 @@
      *
      *  ### What can be called on a [ColumnSet][org.jetbrains.kotlinx.dataframe.columns.ColumnSet]:
      *
-     *
+     *  
      * &nbsp;&nbsp;&nbsp;&nbsp;
      *
      *  [`columnSet`][org.jetbrains.kotlinx.dataframe.documentation.DslGrammarTemplateColumnsSelectionDsl.DslGrammarTemplate.ColumnSetDef]
@@ -74,7 +74,7 @@
      *
      *  ### What can be called on a [Column Group (reference)][org.jetbrains.kotlinx.dataframe.documentation.DslGrammarTemplateColumnsSelectionDsl.DslGrammarTemplate.ColumnGroupDef]:
      *
-     *
+     *  
      * &nbsp;&nbsp;&nbsp;&nbsp;
      *
      *  [`columnGroup`][org.jetbrains.kotlinx.dataframe.documentation.DslGrammarTemplateColumnsSelectionDsl.DslGrammarTemplate.ColumnGroupDef]
@@ -176,15 +176,9 @@
      * @see [ColumnsSelectionDsl.colGroups]
      * @see [ColumnsSelectionDsl.cols]
      */
-<<<<<<< HEAD
-    public fun ColumnSet<*>.frameCols(
-        filter: Predicate<FrameColumn<*>> = { true },
-    ): TransformableColumnSet<DataFrame<*>> = frameColumnsInternal(filter)
-=======
     @Interpretable("FrameCols0")
     public fun ColumnSet<*>.frameCols(filter: Predicate<FrameColumn<*>> = { true }): TransformableColumnSet<DataFrame<*>> =
         frameColumnsInternal(filter)
->>>>>>> 0896fa50
 
     /**
      * ## Frame Columns
@@ -218,9 +212,8 @@
      * @see [ColumnsSelectionDsl.colGroups]
      * @see [ColumnsSelectionDsl.cols]
      */
-    public fun ColumnsSelectionDsl<*>.frameCols(
-        filter: Predicate<FrameColumn<*>> = { true },
-    ): TransformableColumnSet<DataFrame<*>> = asSingleColumn().frameColumnsInternal(filter)
+    public fun ColumnsSelectionDsl<*>.frameCols(filter: Predicate<FrameColumn<*>> = { true }): TransformableColumnSet<DataFrame<*>> =
+        asSingleColumn().frameColumnsInternal(filter)
 
     /**
      * ## Frame Columns
@@ -254,9 +247,8 @@
      * @see [ColumnsSelectionDsl.colGroups]
      * @see [ColumnsSelectionDsl.cols]
      */
-    public fun SingleColumn<DataRow<*>>.frameCols(
-        filter: Predicate<FrameColumn<*>> = { true },
-    ): TransformableColumnSet<DataFrame<*>> = this.ensureIsColumnGroup().frameColumnsInternal(filter)
+    public fun SingleColumn<DataRow<*>>.frameCols(filter: Predicate<FrameColumn<*>> = { true }): TransformableColumnSet<DataFrame<*>> =
+        this.ensureIsColumnGroup().frameColumnsInternal(filter)
 
     /**
      * ## Frame Columns
@@ -327,9 +319,8 @@
      * @see [ColumnsSelectionDsl.colGroups]
      * @see [ColumnsSelectionDsl.cols]
      */
-    public fun KProperty<*>.frameCols(
-        filter: Predicate<FrameColumn<*>> = { true },
-    ): TransformableColumnSet<DataFrame<*>> = columnGroup(this).frameCols(filter)
+    public fun KProperty<*>.frameCols(filter: Predicate<FrameColumn<*>> = { true }): TransformableColumnSet<DataFrame<*>> =
+        columnGroup(this).frameCols(filter)
 
     /**
      * ## Frame Columns
@@ -361,9 +352,8 @@
      * @see [ColumnsSelectionDsl.colGroups]
      * @see [ColumnsSelectionDsl.cols]
      */
-    public fun ColumnPath.frameCols(
-        filter: Predicate<FrameColumn<*>> = { true },
-    ): TransformableColumnSet<DataFrame<*>> = columnGroup(this).frameCols(filter)
+    public fun ColumnPath.frameCols(filter: Predicate<FrameColumn<*>> = { true }): TransformableColumnSet<DataFrame<*>> =
+        columnGroup(this).frameCols(filter)
 }
 
 /**
@@ -373,9 +363,7 @@
  * @return A [TransformableColumnSet] containing the frame columns that satisfy the filter.
  */
 @Suppress("UNCHECKED_CAST")
-internal fun ColumnsResolver<*>.frameColumnsInternal(
-    filter: (FrameColumn<*>) -> Boolean,
-): TransformableColumnSet<AnyFrame> =
+internal fun ColumnsResolver<*>.frameColumnsInternal(filter: (FrameColumn<*>) -> Boolean): TransformableColumnSet<AnyFrame> =
     colsInternal { it.isFrameColumn() && filter(it.asFrameColumn()) } as TransformableColumnSet<AnyFrame>
 
 // endregion