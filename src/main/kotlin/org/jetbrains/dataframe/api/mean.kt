package org.jetbrains.dataframe

import org.jetbrains.dataframe.columns.ColumnReference
import org.jetbrains.dataframe.columns.DataColumn
<<<<<<< HEAD
import org.jetbrains.dataframe.columns.isNumber
=======
import org.jetbrains.dataframe.columns.isSubtypeOf
import org.jetbrains.dataframe.impl.createDataCollector
>>>>>>> d10a75f7
import java.math.BigDecimal
import kotlin.reflect.KClass
import kotlin.reflect.KProperty
import kotlin.reflect.KType
import kotlin.reflect.jvm.jvmErasure


inline fun <reified T : Number> Iterable<T>.mean(): Double = mean(T::class)

inline fun <T, reified D : Number> DataFrame<T>.mean(crossinline selector: RowSelector<T, D?>): Double =
    rows().asSequence().map { selector(it, it) }.filterNotNull().asIterable().mean()

inline fun <T, reified D : Number> DataFrame<T>.mean(col: ColumnReference<D>): Double = get(col).mean()
inline fun <T, reified D : Number> DataFrame<T>.mean(col: KProperty<D>): Double = get(col).mean()
fun <T> DataFrame<T>.mean(column: String): Double = (get(column) as DataColumn<Number?>).mean()

inline fun <T, G, reified R : Number> GroupedDataFrame<T, G>.mean(
    columnName: String = "mean",
    noinline selector: RowSelector<G, R?>
) = aggregate { mean(selector) into columnName }

<<<<<<< HEAD
fun <T> DataFrame<T>.mean(): DataRow<T> {
    return columns().map {
        it.takeIf { it.isNumber() }?.let {
            column(it.name(), listOf((it as DataColumn<Number>).mean()))
        } ?: column(it.name(), listOf(""))
    }.asDataFrame<T>()[0]
}
=======
fun <T> DataFrame<T>.mean(): DataRow<T> = aggregateColumns<T, Number?> { it.mean() }
>>>>>>> d10a75f7

fun <T, G> GroupedDataFrame<T, G>.mean(): DataFrame<T> {

    val keyColumnNames = keys.columnNames().toSet()
    return aggregate {
        columns().filter { it.isSubtypeOf<Number?>() && !keyColumnNames.contains(it.name) }
            .forEach { col ->
                (col as DataColumn<Number?>).mean() into col.name()
            }
    }
}

fun <T : Number> Iterable<T>.mean(clazz: KClass<T>) = when (clazz) {
    Double::class -> (this as Iterable<Double>).mean()
    Float::class -> (this as Iterable<Float>).mean()
    Int::class, Short::class, Byte::class -> (this as Iterable<Int>).mean()
    Long::class -> (this as Iterable<Long>).mean()
    BigDecimal::class -> (this as Iterable<BigDecimal>).mean()
    else -> throw IllegalArgumentException()
}

fun <T : Number> DataColumn<T?>.mean(): Double =
    (if (hasNulls) values.filterNotNull() else (values as Iterable<T>)).mean(type.jvmErasure as KClass<T>)

@JvmName("doubleMean")
fun Iterable<Double>.mean(): Double =
    if (this is Collection) {
        sum() / size.zeroToOne()
    } else {
        var count = 0
        sumByDouble { count++;it } / count.zeroToOne()
    }

@JvmName("floatMean")
fun Iterable<Float>.mean(): Double =
    if (this is Collection) {
        sumByDouble { it.toDouble() } / size.zeroToOne()
    } else {
        var count = 0
        sumByDouble { count++;it.toDouble() } / count.zeroToOne()
    }

@JvmName("intMean")
fun Iterable<Int>.mean(): Double =
    if (this is Collection) {
        sumByDouble { it.toDouble() } / size.zeroToOne()
    } else {
        var count = 0
        sumByDouble { count++;it.toDouble() } / count.zeroToOne()
    }

@JvmName("longMean")
fun Iterable<Long>.mean(): Double =
    if (this is Collection) {
        sumByDouble { it.toDouble() } / size.zeroToOne()
    } else {
        var count = 0
        sumByDouble { count++;it.toDouble() } / count.zeroToOne()
    }

@JvmName("bigDecimalMean")
fun Iterable<BigDecimal>.mean(): Double =
    if (this is Collection) {
        sum().toDouble() / size.zeroToOne()
    } else {
        var count = 0
        sumOf { count++;it }.toDouble() / count.zeroToOne()
    }

internal fun Int.zeroToOne() = if (this == 0) 1 else this
<|MERGE_RESOLUTION|>--- conflicted
+++ resolved
@@ -2,12 +2,9 @@
 
 import org.jetbrains.dataframe.columns.ColumnReference
 import org.jetbrains.dataframe.columns.DataColumn
-<<<<<<< HEAD
 import org.jetbrains.dataframe.columns.isNumber
-=======
 import org.jetbrains.dataframe.columns.isSubtypeOf
 import org.jetbrains.dataframe.impl.createDataCollector
->>>>>>> d10a75f7
 import java.math.BigDecimal
 import kotlin.reflect.KClass
 import kotlin.reflect.KProperty
@@ -29,17 +26,7 @@
     noinline selector: RowSelector<G, R?>
 ) = aggregate { mean(selector) into columnName }
 
-<<<<<<< HEAD
-fun <T> DataFrame<T>.mean(): DataRow<T> {
-    return columns().map {
-        it.takeIf { it.isNumber() }?.let {
-            column(it.name(), listOf((it as DataColumn<Number>).mean()))
-        } ?: column(it.name(), listOf(""))
-    }.asDataFrame<T>()[0]
-}
-=======
 fun <T> DataFrame<T>.mean(): DataRow<T> = aggregateColumns<T, Number?> { it.mean() }
->>>>>>> d10a75f7
 
 fun <T, G> GroupedDataFrame<T, G>.mean(): DataFrame<T> {
 
