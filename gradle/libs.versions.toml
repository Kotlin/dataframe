[versions]
<<<<<<< HEAD
ksp = "1.7.20-1.0.6"
kotlinJupyter = "0.11.0-171-1"
ktlint = "3.4.5"
kotlin = "1.7.20"
dokka = "1.5.31"
=======
ksp = "1.7.20-1.0.7"
kotlinJupyter = "0.11.0-176"
ktlint = "3.4.5"
kotlin = "1.7.20"
dokka = "1.6.20"
>>>>>>> 385ac597
libsPublisher = "0.0.60-dev-30"
dataframe = "0.9.0-dev-1117"
korro = "0.1.1-dev-29"
kover = "0.6.0-Beta"

commonsCsv = "1.8"
commonsCompress = "1.21"
klaxon = "5.5"
fuel = "2.3.1"
poi = "5.2.2"
kotlinDatetime = "0.4.0"
openapi = "2.1.2"

junit = "4.13.2"
kotestAsserions = "4.6.3"
jsoup = "1.14.3"
arrow = "8.0.0"

[libraries]
ksp-gradle = { group = "com.google.devtools.ksp", name = "symbol-processing-gradle-plugin", version.ref = "ksp" }
ksp-api = { group = "com.google.devtools.ksp", name = "symbol-processing-api", version.ref = "ksp" }
jupyter-api = { module = "org.jetbrains.kotlinx:kotlin-jupyter-kernel", version.ref = "kotlinJupyter" }

kotlin-stdlib = { group = "org.jetbrains.kotlin", name = "kotlin-stdlib", version.ref = "kotlin" }
kotlin-stdlib-jdk8 = { group = "org.jetbrains.kotlin", name = "kotlin-stdlib-jdk8", version.ref = "kotlin" }

kotlin-reflect = { group = "org.jetbrains.kotlin", name = "kotlin-reflect", version.ref = "kotlin" }
kotlin-scriptingJvm = { group = "org.jetbrains.kotlin", name = "kotlin-scripting-jvm", version.ref = "kotlin" }
commonsCsv = { module = "org.apache.commons:commons-csv", version.ref = "commonsCsv" }
commonsCompress = { module = "org.apache.commons:commons-compress", version.ref = "commonsCompress" }
klaxon = { module = "com.beust:klaxon", version.ref = "klaxon" }
fuel = { module = "com.github.kittinunf.fuel:fuel", version.ref = "fuel" }
poi = { module = "org.apache.poi:poi", version.ref = "poi" }
poi-ooxml = { module = "org.apache.poi:poi-ooxml", version.ref = "poi" }
kotlin-datetimeJvm = { module = "org.jetbrains.kotlinx:kotlinx-datetime-jvm", version.ref = "kotlinDatetime" }

junit = { module = "junit:junit", version.ref = "junit" }
kotestAssertions = { module = "io.kotest:kotest-assertions-core", version.ref = "kotestAsserions" }
jsoup = { module = "org.jsoup:jsoup", version.ref = "jsoup" }

arrow-format = { group = "org.apache.arrow", name = "arrow-format", version.ref = "arrow" }
arrow-vector = { group = "org.apache.arrow", name = "arrow-vector", version.ref = "arrow" }
arrow-memory = { group = "org.apache.arrow", name = "arrow-memory-unsafe", version.ref = "arrow" }

swagger = { group = "io.swagger.parser.v3", name = "swagger-parser", version.ref = "openapi" }

[plugins]
jupyter-api = { id = "org.jetbrains.kotlin.jupyter.api", version.ref = "kotlinJupyter" }

kotlin-jvm = { id = "org.jetbrains.kotlin.jvm", version.ref = "kotlin" }
dokka = { id = "org.jetbrains.dokka", version.ref = "dokka" }
keywordGenerator = { id = "org.jetbrains.dataframe.generator", version = "1.0" }
publisher = { id = "org.jetbrains.kotlin.libs.publisher", version.ref = "libsPublisher" }
korro = { id = "io.github.devcrocod.korro", version.ref = "korro" }
kotlinter = { id = "org.jmailen.kotlinter", version.ref = "ktlint" }
dataframe = { id = "org.jetbrains.kotlinx.dataframe", version.ref = "dataframe" }
kotlin-serialization = { id = "org.jetbrains.kotlin.plugin.serialization", version.ref = "kotlin" }<|MERGE_RESOLUTION|>--- conflicted
+++ resolved
@@ -1,17 +1,9 @@
 [versions]
-<<<<<<< HEAD
-ksp = "1.7.20-1.0.6"
-kotlinJupyter = "0.11.0-171-1"
-ktlint = "3.4.5"
-kotlin = "1.7.20"
-dokka = "1.5.31"
-=======
 ksp = "1.7.20-1.0.7"
 kotlinJupyter = "0.11.0-176"
 ktlint = "3.4.5"
 kotlin = "1.7.20"
 dokka = "1.6.20"
->>>>>>> 385ac597
 libsPublisher = "0.0.60-dev-30"
 dataframe = "0.9.0-dev-1117"
 korro = "0.1.1-dev-29"
