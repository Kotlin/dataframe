[versions]
ksp = "2.0.20-1.0.24"
kotlinJupyter = "0.12.0-139"

ktlint = "12.1.1"

# make sure to sync both manually with :generator module
kotlin = "2.0.20"
kotlinpoet = "1.18.1"

dokka = "1.9.20"
libsPublisher = "1.9.23-dev-45"

# "Bootstrap" version of the dataframe, used in the build itself to generate @DataSchema APIs,
# dogfood Gradle / KSP plugins in tests and idea-examples modules
dataframe = "0.14.1"
korro = "0.1.6"

binaryCompatibilityValidator = "0.16.3"
kover = "0.8.3"
<<<<<<< HEAD
deephavenCsv = "0.14.0"
=======
>>>>>>> 439f65df
fastDoubleParser = "2.0.0"
commonsCsv = "1.11.0"
commonsCompress = "1.27.1"
commonsIo = "2.16.1"
serialization = "1.7.1"
fuel = "2.3.1"
poi = "5.3.0"
mariadb = "3.4.1"
h2db = "2.3.232"
mssql = "12.8.1.jre11"
mysql = "9.0.0"
postgresql = "42.7.4"
sqlite = "3.46.1.0"
jtsCore = "1.19.0"
kotlinDatetime = "0.6.1"
openapi = "2.1.22"
kotlinLogging = "7.0.0"
sl4j = "2.0.16"

junit = "4.13.2"
junit-jupiter = "5.11.0"
junit-platform = "1.11.0"

# TODO 5.8.0 is not possible due to https://github.com/Kotlin/dataframe/issues/595
kotestAsserions = "5.5.4"

jsoup = "1.18.1"
arrow = "17.0.0"
docProcessor = "0.3.10"
simpleGit = "2.0.3"
dependencyVersions = "0.51.0"
plugin-publish = "1.2.1"
shadow = "8.3.3"
android-gradle-api = "7.3.1" # Can't be updated to 7.4.0+ due to Java 8 compatibility
ktor-server-netty = "2.3.12"
kotlin-compile-testing = "1.6.0"
duckdb = "1.0.0"
buildconfig = "5.4.0"
benchmark = "0.4.12"

[libraries]
ksp-gradle = { group = "com.google.devtools.ksp", name = "symbol-processing-gradle-plugin", version.ref = "ksp" }
ksp-api = { group = "com.google.devtools.ksp", name = "symbol-processing-api", version.ref = "ksp" }
jupyter-api = { group = "org.jetbrains.kotlinx", name = "kotlin-jupyter-kernel", version.ref = "kotlinJupyter" }

kotlin-stdlib = { group = "org.jetbrains.kotlin", name = "kotlin-stdlib", version.ref = "kotlin" }
kotlin-stdlib-jdk8 = { group = "org.jetbrains.kotlin", name = "kotlin-stdlib-jdk8", version.ref = "kotlin" }

kotlin-reflect = { group = "org.jetbrains.kotlin", name = "kotlin-reflect", version.ref = "kotlin" }
kotlin-scriptingJvm = { group = "org.jetbrains.kotlin", name = "kotlin-scripting-jvm", version.ref = "kotlin" }
<<<<<<< HEAD
deephavenCsv = { group = "io.deephaven", name = "deephaven-csv", version.ref = "deephavenCsv" }
=======
>>>>>>> 439f65df
fastDoubleParser = { group = "ch.randelshofer", name = "fastdoubleparser", version.ref = "fastDoubleParser" }
commonsCsv = { group = "org.apache.commons", name = "commons-csv", version.ref = "commonsCsv" }
commonsCompress = { group = "org.apache.commons", name = "commons-compress", version.ref = "commonsCompress" }
commonsIo = { group = "commons-io", name = "commons-io", version.ref = "commonsIo" }
# Serialization
serialization-core = { group = "org.jetbrains.kotlinx", name = "kotlinx-serialization-core", version.ref = "serialization" }
serialization-json = { group = "org.jetbrains.kotlinx", name = "kotlinx-serialization-json", version.ref = "serialization" }

fuel = { group = "com.github.kittinunf.fuel", name = "fuel", version.ref = "fuel" }
poi = { group = "org.apache.poi", name = "poi", version.ref = "poi" }
mariadb = { group = "org.mariadb.jdbc", name = "mariadb-java-client", version.ref = "mariadb" }
h2db = { group = "com.h2database", name = "h2", version.ref = "h2db" }
mssql = { group = "com.microsoft.sqlserver", name = "mssql-jdbc", version.ref = "mssql" }
mysql = { group = "com.mysql", name = "mysql-connector-j", version.ref = "mysql" }
postgresql = { group = "org.postgresql", name = "postgresql", version.ref = "postgresql" }
sqlite = { group = "org.xerial", name = "sqlite-jdbc", version.ref = "sqlite" }
jts = { group = "org.locationtech.jts", name = "jts-core", version.ref = "jtsCore" }

poi-ooxml = { group = "org.apache.poi", name = "poi-ooxml", version.ref = "poi" }
kotlin-datetimeJvm = { group = "org.jetbrains.kotlinx", name = "kotlinx-datetime-jvm", version.ref = "kotlinDatetime" }

junit = { group = "junit", name = "junit", version.ref = "junit" }

junit-bom = { group = "org.junit", name = "junit-bom", version.ref = "junit-jupiter" }
junit-jupiter = { group = "org.junit.jupiter", name = "junit-jupiter", version.ref = "junit-jupiter" }
junit-jupiter-engine = { group = "org.junit.jupiter", name = "junit-jupiter-engine", version.ref = "junit-jupiter" }
junit-platform-commons = { group = "org.junit.platform", name = "junit-platform-commons", version.ref = "junit-platform" }
junit-platform-launcher = { group = "org.junit.platform", name = "junit-platform-launcher", version.ref = "junit-platform" }
junit-platform-runner = { group = "org.junit.platform", name = "junit-platform-runner", version.ref = "junit-platform" }
junit-platform-suite-api = { group = "org.junit.platform", name = "junit-platform-suite-api", version.ref = "junit-platform" }

kotestAssertions = { group = "io.kotest", name = "kotest-assertions-core", version.ref = "kotestAsserions" }
jsoup = { group = "org.jsoup", name = "jsoup", version.ref = "jsoup" }

arrow-format = { group = "org.apache.arrow", name = "arrow-format", version.ref = "arrow" }
arrow-vector = { group = "org.apache.arrow", name = "arrow-vector", version.ref = "arrow" }
arrow-memory = { group = "org.apache.arrow", name = "arrow-memory-unsafe", version.ref = "arrow" }
arrow-c-data = { group = "org.apache.arrow", name = "arrow-c-data", version.ref = "arrow" }


kotlinpoet = { group = "com.squareup", name = "kotlinpoet", version.ref = "kotlinpoet" }
swagger = { group = "io.swagger.parser.v3", name = "swagger-parser", version.ref = "openapi" }

kotlinLogging = { group = "io.github.oshai", name = "kotlin-logging", version.ref = "kotlinLogging" }
sl4j = { group = "org.slf4j", name = "slf4j-simple", version.ref = "sl4j" }
android-gradle-api = { group = "com.android.tools.build", name = "gradle-api", version.ref = "android-gradle-api" }
android-gradle = { group = "com.android.tools.build", name = "gradle", version.ref = "android-gradle-api" }
kotlin-gradle-plugin = { group = "org.jetbrains.kotlin", name = "kotlin-gradle-plugin" }
kotlin-gradle-plugin-api = { group = "org.jetbrains.kotlin", name = "kotlin-gradle-plugin-api" }
ktor-server-netty = { group = "io.ktor", name = "ktor-server-netty", version.ref = "ktor-server-netty" }
kotlin-compile-testing = { group = "com.github.tschuchortdev", name = "kotlin-compile-testing", version.ref = "kotlin-compile-testing" }
kotlin-compile-testing-ksp = { group = "com.github.tschuchortdev", name = "kotlin-compile-testing-ksp", version.ref = "kotlin-compile-testing" }
kotlin-compiler = { group = "org.jetbrains.kotlin", name = "kotlin-compiler", version.ref = "kotlin" }
kotlin-compiler-embeddable = { group = "org.jetbrains.kotlin", name = "kotlin-compiler-embeddable", version.ref = "kotlin" }
kotlin-compiler-internal-test-framework = { group = "org.jetbrains.kotlin", name = "kotlin-compiler-internal-test-framework", version.ref = "kotlin" }
kotlin-test = { group = "org.jetbrains.kotlin", name = "kotlin-test", version.ref = "kotlin" }
kotlin-script-runtime = { group = "org.jetbrains.kotlin", name = "kotlin-script-runtime", version.ref = "kotlin" }
kotlin-annotations-jvm = { group = "org.jetbrains.kotlin", name = "kotlin-annotations-jvm", version.ref = "kotlin" }
kotlin-jupyter-test-kit = { group = "org.jetbrains.kotlinx", name = "kotlin-jupyter-test-kit", version.ref = "kotlinJupyter" }
kotlinx-benchmark-runtime = { group = "org.jetbrains.kotlinx", name = "kotlinx-benchmark-runtime", version.ref = "benchmark" }
dataframe-symbol-processor = { group = "org.jetbrains.kotlinx.dataframe", name = "symbol-processor-all" }

duckdb-jdbc = { group = "org.duckdb", name = "duckdb_jdbc", version.ref= "duckdb"}

[plugins]
jupyter-api = { id = "org.jetbrains.kotlin.jupyter.api", version.ref = "kotlinJupyter" }
ksp = { id = "com.google.devtools.ksp", version.ref = "ksp" }
binary-compatibility-validator = { id = "org.jetbrains.kotlinx.binary-compatibility-validator", version.ref = "binaryCompatibilityValidator" }
kotlin-jvm = { id = "org.jetbrains.kotlin.jvm", version.ref = "kotlin" }
dokka = { id = "org.jetbrains.dokka", version.ref = "dokka" }
keywordGenerator = { id = "org.jetbrains.dataframe.generator", version = "1.0" }
publisher = { id = "org.jetbrains.kotlin.libs.publisher", version.ref = "libsPublisher" }
korro = { id = "io.github.devcrocod.korro", version.ref = "korro" }
ktlint = { id = "org.jlleitschuh.gradle.ktlint", version.ref = "ktlint" }
dataframe = { id = "org.jetbrains.kotlinx.dataframe", version.ref = "dataframe" }
kotlin-serialization = { id = "org.jetbrains.kotlin.plugin.serialization", version.ref = "kotlin" }
docProcessor = { id = "nl.jolanrensen.docProcessor", version.ref = "docProcessor" }
simpleGit = { id = "xyz.ronella.simple-git", version.ref = "simpleGit" }
serialization = { id = "org.jetbrains.kotlin.plugin.serialization", version.ref = "kotlin" }
kover = { id = "org.jetbrains.kotlinx.kover", version.ref = "kover" }
dependencyVersions = { id = "com.github.ben-manes.versions", version.ref = "dependencyVersions" }
plugin-publish = { id = "com.gradle.plugin-publish", version.ref = "plugin-publish" }
shadow = { id = "com.gradleup.shadow", version.ref = "shadow" }
buildconfig = { id = "com.github.gmazzo.buildconfig", version.ref = "buildconfig" }
kotlinx-benchmark = { id = "org.jetbrains.kotlinx.benchmark", version.ref = "benchmark" }<|MERGE_RESOLUTION|>--- conflicted
+++ resolved
@@ -18,10 +18,7 @@
 
 binaryCompatibilityValidator = "0.16.3"
 kover = "0.8.3"
-<<<<<<< HEAD
 deephavenCsv = "0.14.0"
-=======
->>>>>>> 439f65df
 fastDoubleParser = "2.0.0"
 commonsCsv = "1.11.0"
 commonsCompress = "1.27.1"
@@ -72,10 +69,7 @@
 
 kotlin-reflect = { group = "org.jetbrains.kotlin", name = "kotlin-reflect", version.ref = "kotlin" }
 kotlin-scriptingJvm = { group = "org.jetbrains.kotlin", name = "kotlin-scripting-jvm", version.ref = "kotlin" }
-<<<<<<< HEAD
 deephavenCsv = { group = "io.deephaven", name = "deephaven-csv", version.ref = "deephavenCsv" }
-=======
->>>>>>> 439f65df
 fastDoubleParser = { group = "ch.randelshofer", name = "fastdoubleparser", version.ref = "fastDoubleParser" }
 commonsCsv = { group = "org.apache.commons", name = "commons-csv", version.ref = "commonsCsv" }
 commonsCompress = { group = "org.apache.commons", name = "commons-compress", version.ref = "commonsCompress" }
