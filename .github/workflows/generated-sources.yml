name: Preview Generated Code

permissions:
  contents: write
  statuses: write

on:
  pull_request:
    types:
      - edited
      - opened
      - synchronize
      - converted_to_draft
      - ready_for_review

jobs:
  build_preview_generated_code:
    name: Build Preview of Generated Code
    concurrency:
      group: ${{ github.workflow }}-${{ github.ref }}
      cancel-in-progress: true
    runs-on: ubuntu-latest
    env:
      GITHUB_TOKEN: ${{ secrets.GITHUB_TOKEN }}
    steps:
      - name: Checkout repository
        uses: actions/checkout@v4

      - name: Set up JDK 11
        uses: actions/setup-java@v4
        with:
          distribution: 'temurin'
          java-version: '11'

      - name: Configure Git User
        run: |
          git config --global user.email "actions@github.com"
          git config --global user.name "GitHub Actions"

      - name: Run Gradle task
        run: ./gradlew processKDocsMain korro

      - name: Check for changes in generated sources
        id: git-diff
<<<<<<< HEAD
        run: echo "::set-output name=changed::$(if git diff --quiet './core/generated-sources' './dataframe-csv/generated-sources' './docs/StardustDocs/snippets' './docs/StardustDocs/topics'; then echo 'false'; else echo 'true'; fi)"
=======
        run: echo "changed=$(if git diff --quiet './core/generated-sources' './docs/StardustDocs/snippets' './docs/StardustDocs/topics'; then echo 'false'; else echo 'true'; fi)" >> $GITHUB_OUTPUT
>>>>>>> 9b88fa59

      - name: Commit and push if changes
        id: git-commit
        if: steps.git-diff.outputs.changed == 'true'
        run: |
          git checkout -b generated-sources/docs-update-${{ github.run_number }}
          git add './core/generated-sources' './dataframe-csv/generated-sources' './docs/StardustDocs/snippets' './docs/StardustDocs/topics'
          git commit -m "Update generated sources with recent changes"
          git push origin generated-sources/docs-update-${{ github.run_number }}
          echo "commit=$(git rev-parse HEAD)" >> $GITHUB_OUTPUT

      - name: Update status to PR
        uses: actions/github-script@v7
        if: steps.git-diff.outputs.changed == 'true'
        with:
          # language=js
          script: |
            await github.rest.repos.createCommitStatus({
              owner: context.repo.owner,
              repo: context.repo.repo,
              sha: context.payload.pull_request.head.sha,
              state: "success",
              target_url: "https://github.com/${{ github.repository }}/commit/${{ steps.git-commit.outputs.commit }}",
              context: "Generated sources will change, merging this PR",
              description: "Check 'Details' to inspect changes ->"
            });
            <|MERGE_RESOLUTION|>--- conflicted
+++ resolved
@@ -42,11 +42,7 @@
 
       - name: Check for changes in generated sources
         id: git-diff
-<<<<<<< HEAD
-        run: echo "::set-output name=changed::$(if git diff --quiet './core/generated-sources' './dataframe-csv/generated-sources' './docs/StardustDocs/snippets' './docs/StardustDocs/topics'; then echo 'false'; else echo 'true'; fi)"
-=======
-        run: echo "changed=$(if git diff --quiet './core/generated-sources' './docs/StardustDocs/snippets' './docs/StardustDocs/topics'; then echo 'false'; else echo 'true'; fi)" >> $GITHUB_OUTPUT
->>>>>>> 9b88fa59
+        run: echo "changed=$(if git diff --quiet './core/generated-sources' './dataframe-csv/generated-sources' './docs/StardustDocs/snippets' './docs/StardustDocs/topics'; then echo 'false'; else echo 'true'; fi)" >> $GITHUB_OUTPUT
 
       - name: Commit and push if changes
         id: git-commit
