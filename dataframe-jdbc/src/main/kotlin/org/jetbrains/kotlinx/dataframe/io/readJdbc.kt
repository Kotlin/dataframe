package org.jetbrains.kotlinx.dataframe.io

import io.github.oshai.kotlinlogging.KotlinLogging
import java.math.BigDecimal
import java.sql.Blob
import java.sql.Clob
import java.sql.Connection
import java.sql.DriverManager
import java.sql.NClob
import java.sql.Ref
import java.sql.ResultSet
import java.sql.ResultSetMetaData
import java.sql.RowId
import java.sql.SQLXML
import java.sql.Time
import java.sql.Timestamp
import java.sql.Types
import java.util.Date
import org.jetbrains.kotlinx.dataframe.AnyFrame
import org.jetbrains.kotlinx.dataframe.DataColumn
import org.jetbrains.kotlinx.dataframe.DataFrame
import org.jetbrains.kotlinx.dataframe.api.toDataFrame
import org.jetbrains.kotlinx.dataframe.impl.schema.DataFrameSchemaImpl
import org.jetbrains.kotlinx.dataframe.io.db.DbType
import org.jetbrains.kotlinx.dataframe.io.db.extractDBTypeFromUrl
import org.jetbrains.kotlinx.dataframe.schema.ColumnSchema
import org.jetbrains.kotlinx.dataframe.schema.DataFrameSchema
import kotlin.reflect.KType
import kotlin.reflect.full.isSupertypeOf
import kotlin.reflect.full.starProjectedType
import kotlin.reflect.typeOf

private val logger = KotlinLogging.logger {}

/**
 * The default limit value.
 *
 * This constant represents the default limit value to be used in cases where no specific limit
 * is provided.
 *
 * @see Int.MIN_VALUE
 */
private const val DEFAULT_LIMIT = Int.MIN_VALUE

/**
 * Constant variable indicating the start of an SQL read query.
 * The value of this variable is "SELECT".
 */
private const val START_OF_READ_SQL_QUERY = "SELECT"

/**
 * Constant representing the separator used to separate multiple SQL queries.
 *
 * This separator is used when multiple SQL queries need to be executed together.
 * Each query should be separated by this separator to indicate the end of one query
 * and the start of the next query.
 */
private const val MULTIPLE_SQL_QUERY_SEPARATOR = ";"

/**
 * Represents a column in a database table to keep all required meta-information.
 *
 * @property [name] the name of the column.
 * @property [sqlTypeName] the SQL data type of the column.
 * @property [jdbcType] the JDBC data type of the column produced from [java.sql.Types].
 * @property [size] the size of the column.
 */
public data class TableColumnMetadata(val name: String, val sqlTypeName: String, val jdbcType: Int, val size: Int)

/**
 * Represents a table metadata to store information about a database table,
 * including its name, schema name, and catalogue name.
 *
 * NOTE: we need to extract both, [schemaName] and [catalogue]
 * because the different databases have different implementations of metadata.
 *
 * @property [name] the name of the table.
 * @property [schemaName] the name of the schema the table belongs to (optional).
 * @property [catalogue] the name of the catalogue the table belongs to (optional).
 */
public data class TableMetadata(val name: String, val schemaName: String?, val catalogue: String?)

/**
 * Represents the configuration for a database connection.
 *
 * @property [url] the URL of the database. Keep it in the following form jdbc:subprotocol:subnam
 * @property [user] the username used for authentication (optional, default is empty string).
 * @property [password] the password used for authentication (optional, default is empty string).
 */
public data class DatabaseConfiguration(val url: String, val user: String = "", val password: String = "")

/**
 * Reads data from an SQL table and converts it into a DataFrame.
 *
 * @param [dbConfig] the configuration for the database, including URL, user, and password.
 * @param [tableName] the name of the table to read data from.
 * @param [limit] the maximum number of rows to retrieve from the table.
 * @return the DataFrame containing the data from the SQL table.
 */
public fun DataFrame.Companion.readSqlTable(dbConfig: DatabaseConfiguration, tableName: String, limit: Int = DEFAULT_LIMIT): AnyFrame {
    DriverManager.getConnection(dbConfig.url, dbConfig.user, dbConfig.password).use { connection ->
        return readSqlTable(connection, tableName, limit)
    }
}

/**
 * Reads data from an SQL table and converts it into a DataFrame.
 *
 * @param [connection] the database connection to read tables from.
 * @param [tableName] the name of the table to read data from.
 * @param [limit] the maximum number of rows to retrieve from the table.
 * @return the DataFrame containing the data from the SQL table.
 *
 * @see DriverManager.getConnection
 */
public fun DataFrame.Companion.readSqlTable(connection: Connection, tableName: String, limit: Int = DEFAULT_LIMIT): AnyFrame {
    var preparedQuery = "SELECT * FROM $tableName"
    if (limit > 0) preparedQuery += " LIMIT $limit"

    val url = connection.metaData.url
    val dbType = extractDBTypeFromUrl(url)

    connection.createStatement().use { st ->
        logger.debug { "Connection with url:${url} is established successfully." }

        st.executeQuery(
            preparedQuery
        ).use { rs ->
            val tableColumns = getTableColumnsMetadata(rs)
            return fetchAndConvertDataFromResultSet(tableColumns, rs, dbType, limit)
        }
    }
}

/**
 * Converts the result of an SQL query to the DataFrame.
 *
 * @param [dbConfig] the database configuration to connect to the database, including URL, user, and password.
 * @param [sqlQuery] the SQL query to execute.
 * @param [limit] the maximum number of rows to retrieve from the result of the SQL query execution.
 * @return the DataFrame containing the result of the SQL query.
 */
public fun DataFrame.Companion.readSqlQuery(dbConfig: DatabaseConfiguration, sqlQuery: String, limit: Int = DEFAULT_LIMIT): AnyFrame {
    DriverManager.getConnection(dbConfig.url, dbConfig.user, dbConfig.password).use { connection ->
        return readSqlQuery(connection, sqlQuery, limit)
    }
}

/**
 * Converts the result of an SQL query to the DataFrame.
 *
 * @param [connection] the database connection to execute the SQL query.
 * @param [sqlQuery] the SQL query to execute.
 * @param [limit] the maximum number of rows to retrieve from the result of the SQL query execution.
 * @return the DataFrame containing the result of the SQL query.
 *
 * @see DriverManager.getConnection
 */
<<<<<<< HEAD
public fun DataFrame.Companion.readSqlQuery(connection: Connection, sqlQuery: String, limit: Int = DEFAULT_LIMIT): AnyFrame {
=======
public fun DataFrame.Companion.readSqlQuery(connection: Connection, sqlQuery: String, limit: Int): AnyFrame {
    require (isValid(sqlQuery)) { "SQL query should start from SELECT and contain one query for reading data without any manipulation. "}

>>>>>>> 67132817
    val url = connection.metaData.url
    val dbType = extractDBTypeFromUrl(url)

    var internalSqlQuery = sqlQuery
    if (limit > 0) internalSqlQuery += " LIMIT $limit"

    logger.debug { "Executing SQL query: $internalSqlQuery" }

    connection.createStatement().use { st ->
        st.executeQuery(internalSqlQuery).use { rs ->
            val tableColumns = getTableColumnsMetadata(rs)
            return fetchAndConvertDataFromResultSet(tableColumns, rs, dbType, DEFAULT_LIMIT)
        }
    }
}

/** SQL-query is accepted only if it starts from SELECT */
private fun isValid(sqlQuery: String): Boolean {
    val normalizedSqlQuery = sqlQuery.trim().uppercase()

    return normalizedSqlQuery.startsWith(START_OF_READ_SQL_QUERY) &&
        !normalizedSqlQuery.contains(MULTIPLE_SQL_QUERY_SEPARATOR)
}

/**
 * Reads the data from a ResultSet and converts it into a DataFrame.
 *
 * @param [resultSet] the ResultSet containing the data to read.
 * @param [dbType] the type of database that the ResultSet belongs to.
 * @param [limit] the maximum number of rows to read from the ResultSet.
 * @return the DataFrame generated from the ResultSet data.
 */
public fun DataFrame.Companion.readResultSet(resultSet: ResultSet, dbType: DbType, limit: Int = DEFAULT_LIMIT): AnyFrame {
    val tableColumns = getTableColumnsMetadata(resultSet)
    return fetchAndConvertDataFromResultSet(tableColumns, resultSet, dbType, limit)
}

/**
 * Reads the data from a ResultSet and converts it into a DataFrame.
 *
 * @param [resultSet] the ResultSet containing the data to read.
 * @param [connection] the connection to the database (it's required to extract the database type).
 * @param [limit] the maximum number of rows to read from the ResultSet.
 * @return the DataFrame generated from the ResultSet data.
 */
public fun DataFrame.Companion.readResultSet(resultSet: ResultSet, connection: Connection, limit: Int = DEFAULT_LIMIT): AnyFrame {
    val url = connection.metaData.url
    val dbType = extractDBTypeFromUrl(url)

    return readResultSet(resultSet, dbType, limit)
}

/**
 * Reads all tables from the given database using the provided database configuration and limit.
 *
 * @param [dbConfig] the database configuration to connect to the database, including URL, user, and password.
 * @param [limit] the maximum number of rows to read from each table.
 * @return a list of [AnyFrame] objects representing the non-system tables from the database.
 */
public fun DataFrame.Companion.readAllSqlTables(dbConfig: DatabaseConfiguration, catalogue: String? = null, limit: Int = DEFAULT_LIMIT): List<AnyFrame> {
    DriverManager.getConnection(dbConfig.url, dbConfig.user, dbConfig.password).use { connection ->
        return readAllSqlTables(connection, catalogue, limit)
    }
}

/**
 * Reads all non-system tables from a database and returns them as a list of data frames.
 *
 * @param [connection] the database connection to read tables from.
 * @param [limit] the maximum number of rows to read from each table.
 * @return a list of [AnyFrame] objects representing the non-system tables from the database.
 *
 * @see DriverManager.getConnection
 */
public fun DataFrame.Companion.readAllSqlTables(connection: Connection, catalogue: String? = null, limit: Int = DEFAULT_LIMIT): List<AnyFrame> {
    val metaData = connection.metaData
    val url = connection.metaData.url
    val dbType = extractDBTypeFromUrl(url)

    // exclude a system and other tables without data, but it looks like it supported badly for many databases
    val tables = metaData.getTables(catalogue, null, null, arrayOf("TABLE"))
    // TODO: handle execution and write test for non-existing stuff

    val dataFrames = mutableListOf<AnyFrame>()

    while (tables.next()) {
        val table = dbType.buildTableMetadata(tables)
        if (!dbType.isSystemTable(table)) {
            // we filter her second time because of specific logic with SQLite and possible issues with future databases
           // val tableName = if (table.catalogue != null) table.catalogue + "." + table.name else table.name
            val tableName = if (catalogue != null) catalogue + "." + table.name else table.name

            // TODO: handle empty table name (impossible, but should do it)
            // TODO: both cases is schema specified or not in URL
            // in h2 database name is recognized as a schema name https://www.h2database.com/html/features.html#database_url
            // https://stackoverflow.com/questions/20896935/spring-hibernate-h2-database-schema-not-found
            // could be Dialect/Database specific
            logger.debug { "Reading table: $tableName" }

            val dataFrame = readSqlTable(connection, tableName, limit)
            dataFrames += dataFrame
            logger.debug { "Finished reading table: $tableName" }
        }
    }

    return dataFrames
}

/**
 * Retrieves the schema for an SQL table using the provided database configuration.
 *
 * @param [dbConfig] the database configuration to connect to the database, including URL, user, and password.
 * @param [tableName] the name of the SQL table for which to retrieve the schema.
 * @return the DataFrameSchema object representing the schema of the SQL table
 */
public fun DataFrame.Companion.getSchemaForSqlTable(dbConfig: DatabaseConfiguration, tableName: String): DataFrameSchema {
    DriverManager.getConnection(dbConfig.url, dbConfig.user, dbConfig.password).use { connection ->
        return getSchemaForSqlTable(connection, tableName)
    }
}

/**
 * Retrieves the schema for an SQL table using the provided database connection.
 *
 * @param [connection] the database connection.
 * @param [tableName] the name of the SQL table for which to retrieve the schema.
 * @return the schema of the SQL table as a [DataFrameSchema] object.
 *
 * @see DriverManager.getConnection
 */
public fun DataFrame.Companion.getSchemaForSqlTable(
    connection: Connection,
    tableName: String
): DataFrameSchema {
    val url = connection.metaData.url
    val dbType = extractDBTypeFromUrl(url)

    // TODO: passed table name to be a table name without any SQL words and ;
    val preparedQuery = "SELECT * FROM $tableName LIMIT 1"

    connection.createStatement().use { st ->
        st.executeQuery(
            preparedQuery
        ).use { rs ->
            val tableColumns = getTableColumnsMetadata(rs)
            return buildSchemaByTableColumns(tableColumns, dbType)
        }
    }
}

/**
 * Retrieves the schema of an SQL query result using the provided database configuration.
 *
 * @param [dbConfig] the database configuration to connect to the database, including URL, user, and password.
 * @param [sqlQuery] the SQL query to execute and retrieve the schema from.
 * @return the schema of the SQL query as a [DataFrameSchema] object.
 */
public fun DataFrame.Companion.getSchemaForSqlQuery(dbConfig: DatabaseConfiguration, sqlQuery: String): DataFrameSchema {
    DriverManager.getConnection(dbConfig.url, dbConfig.user, dbConfig.password).use { connection ->
        return getSchemaForSqlQuery(connection, sqlQuery)
    }
}

/**
 * Retrieves the schema of an SQL query result using the provided database connection.
 *
 * @param [connection] the database connection.
 * @param [sqlQuery] the SQL query to execute and retrieve the schema from.
 * @return the schema of the SQL query as a [DataFrameSchema] object.
 *
 * @see DriverManager.getConnection
 */
public fun DataFrame.Companion.getSchemaForSqlQuery(connection: Connection, sqlQuery: String): DataFrameSchema {
    val url = connection.metaData.url
    val dbType = extractDBTypeFromUrl(url)

    connection.createStatement().use { st ->
        st.executeQuery(sqlQuery).use { rs ->
            val tableColumns = getTableColumnsMetadata(rs)
            return buildSchemaByTableColumns(tableColumns, dbType)
        }
    }
}

/**
 * Retrieves the schema from ResultSet.
 *
 * NOTE: This function will not close connection and result set and not retrieve data from the result set.
 *
 * @param [resultSet] the ResultSet obtained from executing a database query.
 * @param [dbType] the type of database that the ResultSet belongs to.
 * @return the schema of the ResultSet as a [DataFrameSchema] object.
 */
public fun DataFrame.Companion.getSchemaForResultSet(resultSet: ResultSet, dbType: DbType): DataFrameSchema {
    val tableColumns = getTableColumnsMetadata(resultSet)
    return buildSchemaByTableColumns(tableColumns, dbType)
}

/**
 * Retrieves the schema from ResultSet.
 *
 * NOTE: [connection] is required to extract the database type.
 * This function will not close connection and result set and not retrieve data from the result set.
 *
 * @param [resultSet] the ResultSet obtained from executing a database query.
 * @param [connection] the connection to the database (it's required to extract the database type).
 * @return the schema of the ResultSet as a [DataFrameSchema] object.
 */
public fun DataFrame.Companion.getSchemaForResultSet(resultSet: ResultSet, connection: Connection): DataFrameSchema {
    val url = connection.metaData.url
    val dbType = extractDBTypeFromUrl(url)

    val tableColumns = getTableColumnsMetadata(resultSet)
    return buildSchemaByTableColumns(tableColumns, dbType)
}

/**
 * Retrieves the schema of all non-system tables in the database using the provided database configuration.
 *
 * @param [dbConfig] the database configuration to connect to the database, including URL, user, and password.
 * @return a list of DataFrameSchema objects representing the schema of each non-system table.
 */
public fun DataFrame.Companion.getSchemaForAllSqlTables(dbConfig: DatabaseConfiguration): List<DataFrameSchema> {
    DriverManager.getConnection(dbConfig.url, dbConfig.user, dbConfig.password).use { connection ->
        return getSchemaForAllSqlTables(connection)
    }
}

/**
 * Retrieves the schema of all non-system tables in the database using the provided database connection.
 *
 * @param [connection] the database connection.
 * @return a list of DataFrameSchema objects representing the schema of each non-system table.
 */
public fun DataFrame.Companion.getSchemaForAllSqlTables(connection: Connection): List<DataFrameSchema> {
    val metaData = connection.metaData
    val url = connection.metaData.url
    val dbType = extractDBTypeFromUrl(url)

    val tableTypes = arrayOf("TABLE")
    // exclude system and other tables without data
    val tables = metaData.getTables(null, null, null, tableTypes)

    val dataFrameSchemas = mutableListOf<DataFrameSchema>()

    while (tables.next()) {
        val jdbcTable = dbType.buildTableMetadata(tables)
        if (!dbType.isSystemTable(jdbcTable)) {
            // we filter her second time because of specific logic with SQLite and possible issues with future databases
            val dataFrameSchema = getSchemaForSqlTable(connection, jdbcTable.name)
            dataFrameSchemas += dataFrameSchema
        }
    }

    return dataFrameSchemas
}

/**
 * Builds a DataFrame schema based on the given table columns.
 *
 * @param [tableColumns] a mutable map containing the table columns, where the key represents the column name
 * and the value represents the metadata of the column
 * @param [dbType] the type of database.
 * @return a DataFrameSchema object representing the schema built from the table columns.
 */
private fun buildSchemaByTableColumns(tableColumns: MutableList<TableColumnMetadata>, dbType: DbType): DataFrameSchema {
    val schemaColumns = tableColumns.associate {
        Pair(it.name, generateColumnSchemaValue(dbType, it))
    }

    return DataFrameSchemaImpl(
        columns = schemaColumns
    )
}

private fun generateColumnSchemaValue(
    dbType: DbType,
    tableColumnMetadata: TableColumnMetadata
): ColumnSchema = dbType.convertSqlTypeToColumnSchemaValue(tableColumnMetadata) ?: ColumnSchema.Value(makeCommonSqlToKTypeMapping(tableColumnMetadata))


/**
 * Retrieves the metadata of the columns in the result set.
 *
 * @param rs the result set
 * @return a mutable list of [TableColumnMetadata] objects,
 *         where each TableColumnMetadata object contains information such as the column type,
 *         JDBC type, size, and name.
 */
private fun getTableColumnsMetadata(rs: ResultSet): MutableList<TableColumnMetadata> {
    val metaData: ResultSetMetaData = rs.metaData
    val numberOfColumns: Int = metaData.columnCount
    val tableColumns = mutableListOf<TableColumnMetadata>()
    val columnNameCounter = mutableMapOf<String, Int>()

    for (i in 1 until numberOfColumns + 1) {
        val name = manageColumnNameDuplication(columnNameCounter, metaData.getColumnName(i))
        val size = metaData.getColumnDisplaySize(i)
        val type = metaData.getColumnTypeName(i)
        val jdbcType = metaData.getColumnType(i)

        tableColumns += TableColumnMetadata(name, type, jdbcType, size)
    }
    return tableColumns
}

private fun manageColumnNameDuplication(columnNameCounter: MutableMap<String, Int>, originalName: String): String {
    var name = originalName
    val count = columnNameCounter[originalName]

    if (count != null) {
        var incrementedCount = count + 1
        while (columnNameCounter.containsKey("${originalName}_$incrementedCount")) {
            incrementedCount++
        }
        columnNameCounter[originalName] = incrementedCount
        name = "${originalName}_$incrementedCount"
    } else {
        columnNameCounter[originalName] = 0
    }

    return name
}

/**
 * Fetches and converts data from a ResultSet into a mutable map.
 *
 * @param [tableColumns] a list containing the column metadata for the table.
 * @param [rs] the ResultSet object containing the data to be fetched and converted.
 * @param [dbType] the type of the database.
 * @param [limit] the maximum number of rows to fetch and convert.
 * @return A mutable map containing the fetched and converted data.
 */
private fun fetchAndConvertDataFromResultSet(
    tableColumns: MutableList<TableColumnMetadata>,
    rs: ResultSet,
    dbType: DbType,
    limit: Int
): AnyFrame {
    val data = List(tableColumns.size) { mutableListOf<Any?>() }

    val kotlinTypesForSqlColumns = mutableMapOf<Int, KType>()
    List(tableColumns.size) { index ->
        kotlinTypesForSqlColumns[index] = generateKType(dbType, tableColumns[index])
    }

    var counter = 0

    if (limit > 0) {
        while (counter < limit && rs.next()) {
            extractNewRowFromResultSetAndAddToData(tableColumns, data, rs, kotlinTypesForSqlColumns)
            counter++
            // if (counter % 1000 == 0) logger.debug { "Loaded $counter rows." } // TODO: https://github.com/Kotlin/dataframe/issues/455
        }
    } else {
        while (rs.next()) {
            extractNewRowFromResultSetAndAddToData(tableColumns, data, rs, kotlinTypesForSqlColumns)
            counter++
            // if (counter % 1000 == 0) logger.debug { "Loaded $counter rows." } // TODO: https://github.com/Kotlin/dataframe/issues/455
        }
    }

    val dataFrame = data.mapIndexed { index, values ->
        DataColumn.createValueColumn(
            name = tableColumns[index].name,
            values = values,
            type = kotlinTypesForSqlColumns[index]!!
        )
    }.toDataFrame()

    logger.debug { "DataFrame with ${dataFrame.rowsCount()} rows and ${dataFrame.columnsCount()} columns created as a result of SQL query." }

    return dataFrame
}

private fun extractNewRowFromResultSetAndAddToData(
    tableColumns: MutableList<TableColumnMetadata>,
    data: List<MutableList<Any?>>,
    rs: ResultSet,
    kotlinTypesForSqlColumns: MutableMap<Int, KType>
) {
    repeat(tableColumns.size) { i ->
        data[i].add(
            try {
                rs.getObject(i + 1)
            } catch (_: Throwable) {
                val kType = kotlinTypesForSqlColumns[i]!!
                if (kType.isSupertypeOf(String::class.starProjectedType)) rs.getString(i + 1) else rs.getString(i + 1) // TODO: expand for all the types like in generateKType function
            }
        )
    }
}

/**
 * Generates a KType based on the given database type and table column metadata.
 *
 * @param dbType The database type.
 * @param tableColumnMetadata The table column metadata.
 *
 * @return The generated KType.
 */
private fun generateKType(dbType: DbType, tableColumnMetadata: TableColumnMetadata): KType {
    return dbType.convertSqlTypeToKType(tableColumnMetadata) ?: makeCommonSqlToKTypeMapping(tableColumnMetadata)
}

private fun makeCommonSqlToKTypeMapping(tableColumnMetadata: TableColumnMetadata): KType {
    return when (tableColumnMetadata.jdbcType) {
        Types.BIT -> typeOf<Boolean?>()
        Types.TINYINT -> typeOf<Byte?>()
        Types.SMALLINT -> typeOf<Short?>()
        Types.INTEGER -> typeOf<Int?>()
        Types.BIGINT -> typeOf<Long?>()
        Types.FLOAT -> typeOf<Float?>()
        Types.REAL -> typeOf<Float?>()
        Types.DOUBLE -> typeOf<Double?>()
        Types.NUMERIC -> typeOf<BigDecimal?>()
        Types.DECIMAL -> typeOf<BigDecimal?>()
        Types.CHAR -> typeOf<Char?>()
        Types.VARCHAR -> typeOf<String?>()
        Types.LONGVARCHAR -> typeOf<String?>()
        Types.DATE -> typeOf<Date?>()
        Types.TIME -> typeOf<Time?>()
        Types.TIMESTAMP -> typeOf<Timestamp?>()
        Types.BINARY -> typeOf<ByteArray?>()
        Types.VARBINARY -> typeOf<ByteArray?>()
        Types.LONGVARBINARY -> typeOf<ByteArray?>()
        Types.NULL -> typeOf<String?>()
        Types.OTHER -> typeOf<Any?>()
        Types.JAVA_OBJECT -> typeOf<Any?>()
        Types.DISTINCT -> typeOf<Any?>()
        Types.STRUCT -> typeOf<Any?>()
        Types.ARRAY -> typeOf<Array<Any?>?>()
        Types.BLOB -> typeOf<Blob?>()
        Types.CLOB -> typeOf<Clob?>()
        Types.REF -> typeOf<Ref?>()
        Types.DATALINK -> typeOf<Any?>()
        Types.BOOLEAN -> typeOf<Boolean?>()
        Types.ROWID -> typeOf<RowId?>()
        Types.NCHAR -> typeOf<Char?>()
        Types.NVARCHAR -> typeOf<String?>()
        Types.LONGNVARCHAR -> typeOf<String?>()
        Types.NCLOB -> typeOf<NClob?>()
        Types.SQLXML -> typeOf<SQLXML?>()
        Types.REF_CURSOR -> typeOf<Ref?>()
        Types.TIME_WITH_TIMEZONE -> typeOf<Time?>()
        Types.TIMESTAMP_WITH_TIMEZONE -> typeOf<Timestamp?>()
        else -> typeOf<String?>()
    }
}<|MERGE_RESOLUTION|>--- conflicted
+++ resolved
@@ -156,13 +156,9 @@
  *
  * @see DriverManager.getConnection
  */
-<<<<<<< HEAD
 public fun DataFrame.Companion.readSqlQuery(connection: Connection, sqlQuery: String, limit: Int = DEFAULT_LIMIT): AnyFrame {
-=======
-public fun DataFrame.Companion.readSqlQuery(connection: Connection, sqlQuery: String, limit: Int): AnyFrame {
     require (isValid(sqlQuery)) { "SQL query should start from SELECT and contain one query for reading data without any manipulation. "}
-
->>>>>>> 67132817
+    
     val url = connection.metaData.url
     val dbType = extractDBTypeFromUrl(url)
 
