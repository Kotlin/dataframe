[//]: # (title: Column selectors)

<!---IMPORT org.jetbrains.kotlinx.dataframe.samples.api.Access-->

[`DataFrame`](DataFrame.md) provides DSL for selecting arbitrary set of columns.

Column selectors are used in many operations:

<!---FUN columnSelectorsUsages-->

```kotlin
df.select { age and name }
df.fillNaNs { colsOf<Double>().recursively() }.withZero()
df.remove { cols { it.hasNulls() } }
df.group { cols { it.data != name } }.into { "nameless" }
df.update { city }.notNull { it.lowercase() }
df.gather { colsOf<Number>() }.into("key", "value")
df.move { name.firstName and name.lastName }.after { city }
```

<dataFrame src="org.jetbrains.kotlinx.dataframe.samples.api.Access.columnSelectorsUsages.html"/>
<!---END-->

**Select columns by name:**

<!---FUN columnSelectors-->
<tabs>
<tab title="Properties">

```kotlin
// by column name
df.select { it.name }
df.select { name }

// by column path
df.select { name.firstName }

// with a new name
df.select { name named "Full Name" }

// converted
df.select { name.firstName.map { it.lowercase() } }

// column arithmetics
df.select { 2021 - age }

// two columns
df.select { name and age }

// range of columns
df.select { name..age }

// all children of ColumnGroup
df.select { name.all() }

// recursive traversal of all children columns excluding ColumnGroups
df.select { name.all().recursively(includeGroups = false) }
```

</tab>
<tab title="Accessors">

```kotlin
// by column name
val name by columnGroup()
df.select { it[name] }
df.select { name }

// by column path
val firstName by name.column<String>()
df.select { firstName }

// with a new name
df.select { name named "Full Name" }

// converted
df.select { firstName.map { it.lowercase() } }

// column arithmetics
val age by column<Int>()
df.select { 2021 - age }

// two columns
df.select { name and age }

// range of columns
df.select { name..age }

// all children of ColumnGroup
df.select { name.all() }

// recursive traversal of all children columns excluding ColumnGroups
df.select { name.all().recursively(includeGroups = false) }
```

</tab>
<tab title="Strings">

```kotlin
// by column name
df.select { it["name"] }

// by column path
df.select { it["name"]["firstName"] }
df.select { "name"["firstName"] }

// with a new name
df.select { "name" named "Full Name" }

// converted
df.select { "name"["firstName"]<String>().map { it.uppercase() } }

// column arithmetics
df.select { 2021 - "age"<Int>() }

// two columns
df.select { "name" and "age" }

// by range of names
df.select { "name".."age" }

// all children of ColumnGroup
df.select { "name".all() }

// recursive traversal of all children columns excluding groups
df.select { "name".all().recursively(includeGroups = false) }
```

<<<<<<< HEAD
</tab></tabs>
=======
</tab>
</tabs>
<dataFrame src="org.jetbrains.kotlinx.dataframe.samples.api.Access.columnSelectors.html"/>
>>>>>>> f998800c
<!---END-->

**Select columns by column index:**

<!---FUN columnsSelectorByIndices-->

```kotlin
// by index
df.select { col(2) }

// by several indices
df.select { cols(0, 1, 3) }

// by range of indices
df.select { cols(1..4) }
```

<dataFrame src="org.jetbrains.kotlinx.dataframe.samples.api.Access.columnsSelectorByIndices.html"/>
<!---END-->

**Other column selectors:**

<!---FUN columnSelectorsMisc-->

```kotlin
// by condition
df.select { cols { it.name().startsWith("year") } }
df.select { startsWith("year") }

// by type
df.select { colsOf<String>() }

// by type with condition
df.select { colsOf<String?> { it.countDistinct() > 5 } }

// all top-level columns
df.select { all() }

// first/last n columns
df.select { take(2) }
df.select { takeLast(2) }

// all except first/last n columns
df.select { drop(2) }
df.select { dropLast(2) }

// find the first column satisfying the condition
df.select { first { it.name.startsWith("year") } }

// find the last column inside a column group satisfying the condition
df.select {
    colGroup("name").last { it.name().endsWith("Name") }
}

// find the single column inside a column group satisfying the condition
df.select {
    Person::name.single { it.name().startsWith("first") }
}

// recursive traversal of all columns, excluding ColumnGroups from result
df.select { all().recursively(includeGroups = false) }

// depth-first-search traversal of all columns, including ColumnGroups in result
df.select { all().recursively() }

// recursive traversal with condition
df.select { cols { it.name().contains(":") }.recursively() }

// recursive traversal of columns of given type
df.select { colsOf<String>().recursively() }

// all columns except given column set
df.select { except { colsOf<String>() } }

// union of column sets
df.select { take(2) and col(3) }
```

<dataFrame src="org.jetbrains.kotlinx.dataframe.samples.api.Access.columnSelectorsMisc.html"/>
<!---END-->

**Modify the set of selected columns:**

<!---FUN columnSelectorsModifySet-->

```kotlin
// first/last n columns in column set
df.select { all().rec(includeGroups = false).take(3) }
df.select { all().rec(includeGroups = false).takeLast(3) }

// all except first/last n columns in column set
df.select { all().rec(includeGroups = false).drop(3) }
df.select { all().rec(includeGroups = false).dropLast(3) }

// filter column set by condition
df.select { all().rec(includeGroups = false).filter { it.name().startsWith("year") } }

// exclude columns from column set
df.select { all().rec(includeGroups = false).except { age } }

// keep only unique columns
df.select { (colsOf<Int>() and age).distinct() }
```

<dataFrame src="org.jetbrains.kotlinx.dataframe.samples.api.Access.columnSelectorsModifySet.html"/>
<!---END--><|MERGE_RESOLUTION|>--- conflicted
+++ resolved
@@ -94,6 +94,41 @@
 ```
 
 </tab>
+<tab title="KProperties">
+
+```kotlin
+// by column name
+df.select { it[Person::name] }
+df.select { (Person::name)() }
+df.select { col(Person::name) }
+
+// by column path
+df.select { it[Person::name][Name::firstName] }
+df.select { Person::name[Name::firstName] }
+
+// with a new name
+df.select { Person::name named "Full Name" }
+
+// converted
+df.select { Person::name[Name::firstName].map { it.lowercase() } }
+
+// column arithmetics
+df.select { 2021 - (Person::age)() }
+
+// two columns
+df.select { Person::name and Person::age }
+
+// range of columns
+df.select { Person::name..Person::age }
+
+// all children of ColumnGroup
+df.select { Person::name.all() }
+
+// recursive traversal of all children columns excluding groups
+df.select { Person::name.all().recursively(includeGroups = false) }
+```
+
+</tab>
 <tab title="Strings">
 
 ```kotlin
@@ -126,13 +161,8 @@
 df.select { "name".all().recursively(includeGroups = false) }
 ```
 
-<<<<<<< HEAD
 </tab></tabs>
-=======
-</tab>
-</tabs>
 <dataFrame src="org.jetbrains.kotlinx.dataframe.samples.api.Access.columnSelectors.html"/>
->>>>>>> f998800c
 <!---END-->
 
 **Select columns by column index:**
