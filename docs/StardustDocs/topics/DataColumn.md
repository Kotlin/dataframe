--- conflicted
+++ resolved
@@ -35,143 +35,4 @@
 
 [`DataFrame`](DataFrame.md) stored in [`FrameColumn`](DataColumn.md#framecolumn) may have different schemas. 
 
-<<<<<<< HEAD
-[`FrameColumn`](DataColumn.md#framecolumn) may appear after [reading](read.md) from JSON or other hierarchical data structures, or after grouping operations such as [groupBy](groupBy.md) or [pivot](pivot.md).  
-
-## Column accessors
-
-`ColumnAccessors` are used for [typed data access](columnAccessorsApi.md) in [`DataFrame`](DataFrame.md). `ColumnAccessor` stores column [`name`](#properties) (for top-level columns) or column path (for nested columns), has type argument that corresponds to [`type`](#properties) of thep column, but it doesn't contain any actual data.
-
-<!---FUN columnAccessorsUsage-->
-
-```kotlin
-val age by column<Int>()
-
-// Access fourth cell in the "age" column of dataframe `df`.
-// This expression returns `Int` because variable `age` has `ColumnAccessor<Int>` type.
-// If dataframe `df` has no column "age" or column "age" has type which is incompatible with `Int`,
-// runtime exception will be thrown.
-df[age][3] + 5
-
-// Access first cell in the "age" column of dataframe `df`.
-df[0][age] * 2
-
-// Returns new dataframe sorted by age column (ascending)
-df.sortBy(age)
-
-// Returns new dataframe with the column "year of birth" added
-df.add("year of birth") { 2021 - age }
-
-// Returns new dataframe containing only rows with age > 30
-df.filter { age > 30 }
-```
-
-<!---END-->
-
-[Column accessors](DataColumn.md#column-accessors) are created by [property delegate](https://kotlinlang.org/docs/delegated-properties.html) `column`. Column [`type`](DataColumn.md#properties) should be passed as type argument, column [`name`](DataColumn.md#properties) will be taken from the variable name.
-
-<!---FUN createColumnAccessor-->
-
-```kotlin
-val name by column<String>()
-```
-
-<!---END-->
-
-To assign column name explicitly, pass it as an argument.
-
-<!---FUN createColumnAccessorRenamed-->
-
-```kotlin
-val accessor by column<String>("complex column name")
-```
-
-<!---END-->
-
-You can also create column accessors for [ColumnGroups](DataColumn.md#columngroup) and [FrameColumns](DataColumn.md#framecolumn)
-
-<!---FUN createGroupOrFrameColumnAccessor-->
-
-```kotlin
-val columns by columnGroup()
-val frames by frameColumn()
-```
-
-<!---END-->
-
-To reference nested columns inside [ColumnGroups](DataColumn.md#columngroup), invoke `column<T>()` on accessor to parent [`ColumnGroup`](#columngroup):
-
-<!---FUN createDeepColumnAccessor-->
-
-```kotlin
-val name by columnGroup()
-val firstName by name.column<String>()
-```
-
-<!---END-->
-
-You can also create virtual accessor that doesn't point to a real column but computes some expression on every data access:
-
-<!---FUN columnAccessorComputed-->
-<tabs>
-<tab title="Properties">
-
-```kotlin
-val fullName by column(df) { name.firstName + " " + name.lastName }
-
-df[fullName]
-```
-
-</tab>
-<tab title="Accessors">
-
-```kotlin
-val name by columnGroup()
-val firstName by name.column<String>()
-val lastName by name.column<String>()
-
-val fullName by column { firstName() + " " + lastName() }
-
-df[fullName]
-```
-
-</tab>
-<tab title="Strings">
-
-```kotlin
-val fullName by column { "name"["firstName"]<String>() + " " + "name"["lastName"]<String>() }
-
-df[fullName]
-```
-
-</tab></tabs>
-<!---END-->
-
-If expression depends only on one column, you can also use `map`:
-
-<!---FUN columnAccessorMap-->
-
-```kotlin
-val age by column<Int>()
-val year by age.map { 2021 - it }
-
-df.filter { year > 2000 }
-```
-
-<inline-frame src="resources/org.jetbrains.kotlinx.dataframe.samples.api.Create.columnAccessorMap.html" width="100%"/>
-<!---END-->
-
-To convert [`ColumnAccessor`](columnAccessorsApi.md) into [`DataColumn`](DataColumn.md) add values using `withValues` function:
-
-<!---FUN columnAccessorToColumn-->
-
-```kotlin
-val age by column<Int>()
-val ageCol1 = age.withValues(15, 20)
-val ageCol2 = age.withValues(1..10)
-```
-
-<!---END-->
-=======
 [`FrameColumn`](DataColumn.md#framecolumn) may appear after [reading](read.md) from JSON or other hierarchical data structures, or after grouping operations such as [groupBy](groupBy.md) or [pivot](pivot.md).
->>>>>>> b8048bbd
